use core::sync::atomic::AtomicI32;

use alloc::sync::{Arc, Weak};

use crate::{
    driver::tty::tty_device::TTY_DEVICES,
    filesystem::{
        devfs::{devfs_register, DevFS, DeviceINode},
        vfs::{core::generate_inode_id, file::FileMode, FileType, IndexNode, Metadata, PollStatus},
    },
<<<<<<< HEAD
    include::bindings::bindings::{vfs_file_operations_t, vfs_file_t, vfs_index_node_t, ENOTSUP},
    libs::spinlock::SpinLock,
=======
    include::bindings::bindings::{vfs_file_operations_t, vfs_file_t, vfs_index_node_t},
    libs::{keyboard_parser::TypeOneFSM, rwlock::RwLock, spinlock::SpinLock},
    syscall::SystemError,
>>>>>>> d7b31a96
    time::TimeSpec,
};

#[derive(Debug)]
pub struct LockedPS2KeyBoardInode(RwLock<PS2KeyBoardInode>, AtomicI32); // self.1 用来记录有多少个文件打开了这个inode

lazy_static! {
    static ref PS2_KEYBOARD_FSM: SpinLock<TypeOneFSM> = {
        let tty0 = TTY_DEVICES
            .read()
            .get("tty0")
            .expect("Initializing PS2_KEYBOARD_FSM: Cannot found TTY0!")
            .clone();
        SpinLock::new(TypeOneFSM::new(tty0))
    };
}

#[derive(Debug)]
pub struct PS2KeyBoardInode {
    /// uuid 暂时不知道有什么用（x
    // uuid: Uuid,
    /// 指向自身的弱引用
    self_ref: Weak<LockedPS2KeyBoardInode>,
    /// 指向inode所在的文件系统对象的指针
    fs: Weak<DevFS>,
    /// INode 元数据
    metadata: Metadata,
    /// 键盘操作函数
    f_ops: vfs_file_operations_t,
}

impl LockedPS2KeyBoardInode {
    pub fn new(f_ops: &vfs_file_operations_t) -> Arc<Self> {
        let inode = PS2KeyBoardInode {
            // uuid: Uuid::new_v5(),
            self_ref: Weak::default(),
            fs: Weak::default(),
            f_ops: f_ops.clone(), // 从引用复制一遍获取所有权
            metadata: Metadata {
                dev_id: 1,
                inode_id: generate_inode_id(),
                size: 0,
                blk_size: 0,
                blocks: 0,
                atime: TimeSpec::default(),
                mtime: TimeSpec::default(),
                ctime: TimeSpec::default(),
                file_type: FileType::CharDevice, // 文件夹，block设备，char设备
                mode: 0o666,
                nlinks: 1,
                uid: 0,
                gid: 0,
                raw_dev: 0, // 这里用来作为device number
            },
        };

        let result = Arc::new(LockedPS2KeyBoardInode(
            RwLock::new(inode),
            AtomicI32::new(0),
        ));
        result.0.write().self_ref = Arc::downgrade(&result);

        return result;
    }
}

impl DeviceINode for LockedPS2KeyBoardInode {
    fn set_fs(&self, fs: Weak<DevFS>) {
        self.0.write().fs = fs;
    }
}

#[no_mangle] // 不重命名
pub extern "C" fn ps2_keyboard_register(f_ops: &vfs_file_operations_t) {
    devfs_register("ps2_keyboard", LockedPS2KeyBoardInode::new(f_ops))
        .expect("Failed to register ps/2 keyboard");
}

impl IndexNode for LockedPS2KeyBoardInode {
    fn read_at(
        &self,
        _offset: usize,
        len: usize,
        buf: &mut [u8],
        _data: &mut crate::filesystem::vfs::FilePrivateData,
    ) -> Result<usize, SystemError> {
        let guard = self.0.read();
        let func = guard.f_ops.read.unwrap();
        let r = unsafe {
            func(
                0 as *mut vfs_file_t,
                &mut buf[0..len] as *mut [u8] as *mut i8,
                len as i64,
                0 as *mut i64,
            )
        };
        return Ok(r as usize);
    }

    fn write_at(
        &self,
        _offset: usize,
        _len: usize,
        _buf: &[u8],
        _data: &mut crate::filesystem::vfs::FilePrivateData,
    ) -> Result<usize, SystemError> {
        return Err(SystemError::ENOTSUP);
    }

    fn open(
        &self,
        _data: &mut crate::filesystem::vfs::FilePrivateData,
        _mode: &FileMode,
    ) -> Result<(), SystemError> {
        let prev_ref_count = self.1.fetch_add(1, core::sync::atomic::Ordering::SeqCst);
        if prev_ref_count == 0 {
            // 第一次打开，需要初始化
            let guard = self.0.write();
            let func = guard.f_ops.open.unwrap();
            let _ = unsafe { func(0 as *mut vfs_index_node_t, 0 as *mut vfs_file_t) };
        }
        return Ok(());
    }

    fn close(
        &self,
        _data: &mut crate::filesystem::vfs::FilePrivateData,
    ) -> Result<(), SystemError> {
        let prev_ref_count = self.1.fetch_sub(1, core::sync::atomic::Ordering::SeqCst);
        if prev_ref_count == 1 {
            // 最后一次关闭，需要释放
            let guard = self.0.write();
            let func = guard.f_ops.close.unwrap();
            let _ = unsafe { func(0 as *mut vfs_index_node_t, 0 as *mut vfs_file_t) };
        }
        return Ok(());
    }

    fn poll(&self) -> Result<PollStatus, SystemError> {
        return Ok(PollStatus {
            flags: PollStatus::READ_MASK,
        });
    }

    fn metadata(&self) -> Result<Metadata, SystemError> {
        return Ok(self.0.read().metadata.clone());
    }

    fn set_metadata(&self, metadata: &Metadata) -> Result<(), SystemError> {
        let mut inode = self.0.write();
        inode.metadata.atime = metadata.atime;
        inode.metadata.mtime = metadata.mtime;
        inode.metadata.ctime = metadata.ctime;
        inode.metadata.mode = metadata.mode;
        inode.metadata.uid = metadata.uid;
        inode.metadata.gid = metadata.gid;

        return Ok(());
    }

    fn fs(&self) -> alloc::sync::Arc<dyn crate::filesystem::vfs::FileSystem> {
        return self.0.read().fs.upgrade().unwrap();
    }

    fn as_any_ref(&self) -> &dyn core::any::Any {
        self
    }

    fn list(&self) -> Result<alloc::vec::Vec<alloc::string::String>, SystemError> {
        return Err(SystemError::ENOTSUP);
    }
}

#[allow(dead_code)]
#[no_mangle]
/// for test
pub extern "C" fn ps2_keyboard_parse_keycode(input: u8) {
    PS2_KEYBOARD_FSM.lock().parse(input);
}<|MERGE_RESOLUTION|>--- conflicted
+++ resolved
@@ -8,14 +8,9 @@
         devfs::{devfs_register, DevFS, DeviceINode},
         vfs::{core::generate_inode_id, file::FileMode, FileType, IndexNode, Metadata, PollStatus},
     },
-<<<<<<< HEAD
-    include::bindings::bindings::{vfs_file_operations_t, vfs_file_t, vfs_index_node_t, ENOTSUP},
-    libs::spinlock::SpinLock,
-=======
     include::bindings::bindings::{vfs_file_operations_t, vfs_file_t, vfs_index_node_t},
     libs::{keyboard_parser::TypeOneFSM, rwlock::RwLock, spinlock::SpinLock},
     syscall::SystemError,
->>>>>>> d7b31a96
     time::TimeSpec,
 };
 
