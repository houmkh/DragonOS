--- conflicted
+++ resolved
@@ -105,11 +105,7 @@
         init_frame_buffer();
     else
     {
-<<<<<<< HEAD
-        kdebug("video_reinitialize,level = true");
-=======
         unregister_softirq(VIDEO_REFRESH_SIRQ);
->>>>>>> d7b31a96
         // 计算开始时间
         video_refresh_expire_jiffies = rs_timer_next_n_ms_jiffies(10 * REFRESH_INTERVAL);
 
