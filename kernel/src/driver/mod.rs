--- conflicted
+++ resolved
@@ -1,8 +1,3 @@
-<<<<<<< HEAD
-pub mod uart;
-pub mod timers;
-pub mod disk;
-=======
 pub mod timers;
 pub mod uart;
->>>>>>> d8a06412
+pub mod disk;