use core::ffi::CStr;

use alloc::{
    string::{String, ToString},
    sync::Arc,
    vec::Vec,
};

use crate::{
    driver::base::{block::SeekFrom, device::DeviceNumber},
    filesystem::vfs::file::FileDescriptorVec,
    kerror,
    libs::rwlock::RwLockWriteGuard,
<<<<<<< HEAD
    mm::VirtAddr,
    process::{
        ptrace::{do_ptrace, PtraceRequest},
        Pid, ProcessManager,
    },
    syscall::{user_access::UserBufferReader, Syscall, SystemError},
=======
    mm::{verify_area, VirtAddr},
    process::ProcessManager,
    syscall::{
        user_access::{check_and_clone_cstr, UserBufferReader, UserBufferWriter},
        Syscall, SystemError,
    },
>>>>>>> 4fda81ce
    time::TimeSpec,
};

use super::{
    core::{do_mkdir, do_remove_dir, do_unlink_at},
    fcntl::{AtFlags, FcntlCommand, FD_CLOEXEC},
    file::{File, FileMode},
    open::{do_faccessat, do_fchmodat, do_sys_open},
    utils::{rsplit_path, user_path_at},
    Dirent, FileType, IndexNode, MAX_PATHLEN, ROOT_INODE, VFS_MAX_FOLLOW_SYMLINK_TIMES,
};
// use crate::kdebug;

pub const SEEK_SET: u32 = 0;
pub const SEEK_CUR: u32 = 1;
pub const SEEK_END: u32 = 2;
pub const SEEK_MAX: u32 = 3;

bitflags! {
    /// 文件类型和权限
    #[repr(C)]
    pub struct ModeType: u32 {
        /// 掩码
        const S_IFMT = 0o0_170_000;
        /// 文件类型
        const S_IFSOCK = 0o140000;
        const S_IFLNK = 0o120000;
        const S_IFREG = 0o100000;
        const S_IFBLK = 0o060000;
        const S_IFDIR = 0o040000;
        const S_IFCHR = 0o020000;
        const S_IFIFO = 0o010000;

        const S_ISUID = 0o004000;
        const S_ISGID = 0o002000;
        const S_ISVTX = 0o001000;
        /// 文件用户权限
        const S_IRWXU = 0o0700;
        const S_IRUSR = 0o0400;
        const S_IWUSR = 0o0200;
        const S_IXUSR = 0o0100;
        /// 文件组权限
        const S_IRWXG = 0o0070;
        const S_IRGRP = 0o0040;
        const S_IWGRP = 0o0020;
        const S_IXGRP = 0o0010;
        /// 文件其他用户权限
        const S_IRWXO = 0o0007;
        const S_IROTH = 0o0004;
        const S_IWOTH = 0o0002;
        const S_IXOTH = 0o0001;

        /// 0o777
        const S_IRWXUGO = Self::S_IRWXU.bits | Self::S_IRWXG.bits | Self::S_IRWXO.bits;
        /// 0o7777
        const S_IALLUGO = Self::S_ISUID.bits | Self::S_ISGID.bits | Self::S_ISVTX.bits| Self::S_IRWXUGO.bits;
        /// 0o444
        const S_IRUGO = Self::S_IRUSR.bits | Self::S_IRGRP.bits | Self::S_IROTH.bits;
        /// 0o222
        const S_IWUGO = Self::S_IWUSR.bits | Self::S_IWGRP.bits | Self::S_IWOTH.bits;
        /// 0o111
        const S_IXUGO = Self::S_IXUSR.bits | Self::S_IXGRP.bits | Self::S_IXOTH.bits;


    }
}

#[repr(C)]
/// # 文件信息结构体
pub struct PosixKstat {
    /// 硬件设备ID
    dev_id: u64,
    /// inode号
    inode: u64,
    /// 硬链接数
    nlink: u64,
    /// 文件权限
    mode: ModeType,
    /// 所有者用户ID
    uid: i32,
    /// 所有者组ID
    gid: i32,
    /// 设备ID
    rdev: i64,
    /// 文件大小
    size: i64,
    /// 文件系统块大小
    blcok_size: i64,
    /// 分配的512B块数
    blocks: u64,
    /// 最后访问时间
    atime: TimeSpec,
    /// 最后修改时间
    mtime: TimeSpec,
    /// 最后状态变化时间
    ctime: TimeSpec,
    /// 用于填充结构体大小的空白数据
    pub _pad: [i8; 24],
}
impl PosixKstat {
    fn new() -> Self {
        Self {
            inode: 0,
            dev_id: 0,
            mode: ModeType { bits: 0 },
            nlink: 0,
            uid: 0,
            gid: 0,
            rdev: 0,
            size: 0,
            atime: TimeSpec {
                tv_sec: 0,
                tv_nsec: 0,
            },
            mtime: TimeSpec {
                tv_sec: 0,
                tv_nsec: 0,
            },
            ctime: TimeSpec {
                tv_sec: 0,
                tv_nsec: 0,
            },
            blcok_size: 0,
            blocks: 0,
            _pad: Default::default(),
        }
    }
}

///
///  Arguments for how openat2(2) should open the target path. If only @flags and
///  @mode are non-zero, then openat2(2) operates very similarly to openat(2).
///
///  However, unlike openat(2), unknown or invalid bits in @flags result in
///  -EINVAL rather than being silently ignored. @mode must be zero unless one of
///  {O_CREAT, O_TMPFILE} are set.
///
/// ## 成员变量
///
/// - flags: O_* flags.
/// - mode: O_CREAT/O_TMPFILE file mode.
/// - resolve: RESOLVE_* flags.
#[derive(Debug, Clone, Copy)]
#[repr(C)]
pub struct PosixOpenHow {
    pub flags: u64,
    pub mode: u64,
    pub resolve: u64,
}

impl PosixOpenHow {
    #[allow(dead_code)]
    pub fn new(flags: u64, mode: u64, resolve: u64) -> Self {
        Self {
            flags,
            mode,
            resolve,
        }
    }
}

#[derive(Debug, Clone, Copy)]
pub struct OpenHow {
    pub o_flags: FileMode,
    pub mode: ModeType,
    pub resolve: OpenHowResolve,
}

impl OpenHow {
    pub fn new(mut o_flags: FileMode, mut mode: ModeType, resolve: OpenHowResolve) -> Self {
        if !o_flags.contains(FileMode::O_CREAT) {
            mode = ModeType::empty();
        }

        if o_flags.contains(FileMode::O_PATH) {
            o_flags = o_flags.intersection(FileMode::O_PATH_FLAGS);
        }

        Self {
            o_flags,
            mode,
            resolve,
        }
    }
}

impl From<PosixOpenHow> for OpenHow {
    fn from(posix_open_how: PosixOpenHow) -> Self {
        let o_flags = FileMode::from_bits_truncate(posix_open_how.flags as u32);
        let mode = ModeType::from_bits_truncate(posix_open_how.mode as u32);
        let resolve = OpenHowResolve::from_bits_truncate(posix_open_how.resolve as u64);
        return Self::new(o_flags, mode, resolve);
    }
}

bitflags! {
    pub struct OpenHowResolve: u64{
        /// Block mount-point crossings
        ///     (including bind-mounts).
        const RESOLVE_NO_XDEV = 0x01;

        /// Block traversal through procfs-style
        ///     "magic-links"
        const RESOLVE_NO_MAGICLINKS = 0x02;

        /// Block traversal through all symlinks
        ///     (implies OEXT_NO_MAGICLINKS)
        const RESOLVE_NO_SYMLINKS = 0x04;
        /// Block "lexical" trickery like
        ///     "..", symlinks, and absolute
        const RESOLVE_BENEATH = 0x08;
        /// Make all jumps to "/" and ".."
        ///     be scoped inside the dirfd
        ///     (similar to chroot(2)).
        const RESOLVE_IN_ROOT = 0x10;
        // Only complete if resolution can be
        // 			completed through cached lookup. May
        // 			return -EAGAIN if that's not
        // 			possible.
        const RESOLVE_CACHED = 0x20;
    }
}
impl Syscall {
    /// @brief 为当前进程打开一个文件
    ///
    /// @param path 文件路径
    /// @param o_flags 打开文件的标志位
    ///
    /// @return 文件描述符编号，或者是错误码
    pub fn open(
        path: &str,
        flags: FileMode,
        mode: ModeType,
        follow_symlink: bool,
    ) -> Result<usize, SystemError> {
        return do_sys_open(AtFlags::AT_FDCWD.bits(), path, flags, mode, follow_symlink);
    }

    pub fn openat(
        dirfd: i32,
        path: &str,
        o_flags: FileMode,
        mode: ModeType,
        follow_symlink: bool,
    ) -> Result<usize, SystemError> {
        return do_sys_open(dirfd, path, o_flags, mode, follow_symlink);
    }

    /// @brief 关闭文件
    ///
    /// @param fd 文件描述符编号
    ///
    /// @return 成功返回0，失败返回错误码
    pub fn close(fd: usize) -> Result<usize, SystemError> {
        let binding = ProcessManager::current_pcb().fd_table();
        let mut fd_table_guard = binding.write();

        let res = fd_table_guard.drop_fd(fd as i32).map(|_| 0);

        return res;
    }

    /// @brief 发送命令到文件描述符对应的设备，
    ///
    /// @param fd 文件描述符编号
    /// @param cmd 设备相关的请求类型
    ///
    /// @return Ok(usize) 成功返回0
    /// @return Err(SystemError) 读取失败，返回posix错误码
    pub fn ioctl(fd: usize, cmd: u32, data: usize) -> Result<usize, SystemError> {
        let binding = ProcessManager::current_pcb().fd_table();
        let fd_table_guard = binding.read();

        let file = fd_table_guard
            .get_file_by_fd(fd as i32)
            .ok_or(SystemError::EBADF)?;

        // drop guard 以避免无法调度的问题
        drop(fd_table_guard);
        let r = file.lock_no_preempt().inode().ioctl(cmd, data);
        return r;
    }

    /// @brief 根据文件描述符，读取文件数据。尝试读取的数据长度与buf的长度相同。
    ///
    /// @param fd 文件描述符编号
    /// @param buf 输出缓冲区。
    ///
    /// @return Ok(usize) 成功读取的数据的字节数
    /// @return Err(SystemError) 读取失败，返回posix错误码
    pub fn read(fd: i32, buf: &mut [u8]) -> Result<usize, SystemError> {
        let binding = ProcessManager::current_pcb().fd_table();
        let fd_table_guard = binding.read();

        let file = fd_table_guard.get_file_by_fd(fd);
        if file.is_none() {
            return Err(SystemError::EBADF);
        }
        // drop guard 以避免无法调度的问题
        drop(fd_table_guard);
        let file = file.unwrap();

        return file.lock_no_preempt().read(buf.len(), buf);
    }

    /// @brief 根据文件描述符，向文件写入数据。尝试写入的数据长度与buf的长度相同。
    ///
    /// @param fd 文件描述符编号
    /// @param buf 输入缓冲区。
    ///
    /// @return Ok(usize) 成功写入的数据的字节数
    /// @return Err(SystemError) 写入失败，返回posix错误码
    pub fn write(fd: i32, buf: &[u8]) -> Result<usize, SystemError> {
        let binding = ProcessManager::current_pcb().fd_table();
        let fd_table_guard = binding.read();

        let file = fd_table_guard
            .get_file_by_fd(fd)
            .ok_or(SystemError::EBADF)?;

        // drop guard 以避免无法调度的问题
        drop(fd_table_guard);
        return file.lock_no_preempt().write(buf.len(), buf);
    }

    /// @brief 调整文件操作指针的位置
    ///
    /// @param fd 文件描述符编号
    /// @param seek 调整的方式
    ///
    /// @return Ok(usize) 调整后，文件访问指针相对于文件头部的偏移量
    /// @return Err(SystemError) 调整失败，返回posix错误码
    pub fn lseek(fd: i32, seek: SeekFrom) -> Result<usize, SystemError> {
        let binding = ProcessManager::current_pcb().fd_table();
        let fd_table_guard = binding.read();
        let file = fd_table_guard
            .get_file_by_fd(fd)
            .ok_or(SystemError::EBADF)?;

        // drop guard 以避免无法调度的问题
        drop(fd_table_guard);
        return file.lock_no_preempt().lseek(seek);
    }

    /// @brief 切换工作目录
    ///
    /// @param dest_path 目标路径
    ///
    /// @return   返回码  描述  
    ///      0       |          成功  
    ///         
    ///   EACCESS    |        权限不足        
    ///
    ///    ELOOP     | 解析path时遇到路径循环
    ///
    /// ENAMETOOLONG |       路径名过长       
    ///
    ///    ENOENT    |  目标文件或目录不存在  
    ///
    ///    ENODIR    |  检索期间发现非目录项  
    ///
    ///    ENOMEM    |      系统内存不足      
    ///
    ///    EFAULT    |       错误的地址      
    ///  
    /// ENAMETOOLONG |        路径过长        
    pub fn chdir(dest_path: &str) -> Result<usize, SystemError> {
        let proc = ProcessManager::current_pcb();
        // Copy path to kernel space to avoid some security issues
        let path = dest_path.to_string();
        let mut new_path = String::from("");
        if path.len() > 0 {
            let cwd = match path.as_bytes()[0] {
                b'/' => String::from("/"),
                _ => proc.basic().cwd(),
            };
            let mut cwd_vec: Vec<_> = cwd.split("/").filter(|&x| x != "").collect();
            let path_split = path.split("/").filter(|&x| x != "");
            for seg in path_split {
                if seg == ".." {
                    cwd_vec.pop();
                } else if seg == "." {
                    // 当前目录
                } else {
                    cwd_vec.push(seg);
                }
            }
            //proc.basic().set_path(String::from(""));
            for seg in cwd_vec {
                new_path.push_str("/");
                new_path.push_str(seg);
            }
            if new_path == "" {
                new_path = String::from("/");
            }
        }
        let inode =
            match ROOT_INODE().lookup_follow_symlink(&new_path, VFS_MAX_FOLLOW_SYMLINK_TIMES) {
                Err(e) => {
                    kerror!("Change Directory Failed, Error = {:?}", e);
                    return Err(SystemError::ENOENT);
                }
                Ok(i) => i,
            };
        let metadata = inode.metadata()?;
        if metadata.file_type == FileType::Dir {
            proc.basic_mut().set_cwd(String::from(new_path));
            return Ok(0);
        } else {
            return Err(SystemError::ENOTDIR);
        }
    }

    /// @brief 获取当前进程的工作目录路径
    ///
    /// @param buf 指向缓冲区的指针
    /// @param size 缓冲区的大小
    ///
    /// @return 成功，返回的指针指向包含工作目录路径的字符串
    /// @return 错误，没有足够的空间
    pub fn getcwd(buf: &mut [u8]) -> Result<VirtAddr, SystemError> {
        let proc = ProcessManager::current_pcb();
        let cwd = proc.basic().cwd();

        let cwd_bytes = cwd.as_bytes();
        let cwd_len = cwd_bytes.len();
        if cwd_len + 1 > buf.len() {
            return Err(SystemError::ENOMEM);
        }
        buf[..cwd_len].copy_from_slice(cwd_bytes);
        buf[cwd_len] = 0;

        return Ok(VirtAddr::new(buf.as_ptr() as usize));
    }

    /// @brief 获取目录中的数据
    ///
    /// TODO: 这个函数的语义与Linux不一致，需要修改！！！
    ///
    /// @param fd 文件描述符号
    /// @param buf 输出缓冲区
    ///
    /// @return 成功返回读取的字节数，失败返回错误码
    pub fn getdents(fd: i32, buf: &mut [u8]) -> Result<usize, SystemError> {
        let dirent =
            unsafe { (buf.as_mut_ptr() as *mut Dirent).as_mut() }.ok_or(SystemError::EFAULT)?;

        if fd < 0 || fd as usize > FileDescriptorVec::PROCESS_MAX_FD {
            return Err(SystemError::EBADF);
        }

        // 获取fd
        let binding = ProcessManager::current_pcb().fd_table();
        let fd_table_guard = binding.read();
        let file = fd_table_guard
            .get_file_by_fd(fd)
            .ok_or(SystemError::EBADF)?;

        // drop guard 以避免无法调度的问题
        drop(fd_table_guard);

        let res = file.lock_no_preempt().readdir(dirent).map(|x| x as usize);

        return res;
    }

    /// @brief 创建文件夹
    ///
    /// @param path(r8) 路径 / mode(r9) 模式
    ///
    /// @return uint64_t 负数错误码 / 0表示成功
    pub fn mkdir(path: &str, mode: usize) -> Result<usize, SystemError> {
        return do_mkdir(path, FileMode::from_bits_truncate(mode as u32)).map(|x| x as usize);
    }

    /// **删除文件夹、取消文件的链接、删除文件的系统调用**
    ///
    /// ## 参数
    ///
    /// - `dirfd`：文件夹的文件描述符.目前暂未实现
    /// - `pathname`：文件夹的路径
    /// - `flags`：标志位
    ///
    ///
    pub fn unlinkat(dirfd: i32, pathname: &str, flags: u32) -> Result<usize, SystemError> {
        let flags = AtFlags::from_bits(flags as i32).ok_or(SystemError::EINVAL)?;

        if flags.contains(AtFlags::AT_REMOVEDIR) {
            // kdebug!("rmdir");
            match do_remove_dir(dirfd, &pathname) {
                Err(err) => {
                    kerror!("Failed to Remove Directory, Error Code = {:?}", err);
                    return Err(err);
                }
                Ok(_) => {
                    return Ok(0);
                }
            }
        }

        match do_unlink_at(dirfd, &pathname) {
            Err(err) => {
                kerror!("Failed to Remove Directory, Error Code = {:?}", err);
                return Err(err);
            }
            Ok(_) => {
                return Ok(0);
            }
        }
    }

    pub fn unlink(pathname: *const u8) -> Result<usize, SystemError> {
        if pathname.is_null() {
            return Err(SystemError::EFAULT);
        }
        let ureader = UserBufferReader::new(pathname, MAX_PATHLEN, true)?;

        let buf: &[u8] = ureader.buffer(0).unwrap();

        let pathname: &CStr = CStr::from_bytes_until_nul(buf).map_err(|_| SystemError::EINVAL)?;

        let pathname: &str = pathname.to_str().map_err(|_| SystemError::EINVAL)?;
        if pathname.len() >= MAX_PATHLEN {
            return Err(SystemError::ENAMETOOLONG);
        }
        let pathname = pathname.trim();

        return do_unlink_at(AtFlags::AT_FDCWD.bits(), pathname).map(|v| v as usize);
    }

    /// @brief 根据提供的文件描述符的fd，复制对应的文件结构体，并返回新复制的文件结构体对应的fd
    pub fn dup(oldfd: i32) -> Result<usize, SystemError> {
        let binding = ProcessManager::current_pcb().fd_table();
        let mut fd_table_guard = binding.write();

        let old_file = fd_table_guard
            .get_file_by_fd(oldfd)
            .ok_or(SystemError::EBADF)?;

        let new_file = old_file
            .lock_no_preempt()
            .try_clone()
            .ok_or(SystemError::EBADF)?;
        // 申请文件描述符，并把文件对象存入其中
        let res = fd_table_guard.alloc_fd(new_file, None).map(|x| x as usize);
        return res;
    }

    /// 根据提供的文件描述符的fd，和指定新fd，复制对应的文件结构体，
    /// 并返回新复制的文件结构体对应的fd.
    /// 如果新fd已经打开，则会先关闭新fd.
    ///
    /// ## 参数
    ///
    /// - `oldfd`：旧文件描述符
    /// - `newfd`：新文件描述符
    ///
    /// ## 返回值
    ///
    /// - 成功：新文件描述符
    /// - 失败：错误码
    pub fn dup2(oldfd: i32, newfd: i32) -> Result<usize, SystemError> {
        let binding = ProcessManager::current_pcb().fd_table();
        let mut fd_table_guard = binding.write();
        return Self::do_dup2(oldfd, newfd, &mut fd_table_guard);
    }

    fn do_dup2(
        oldfd: i32,
        newfd: i32,
        fd_table_guard: &mut RwLockWriteGuard<'_, FileDescriptorVec>,
    ) -> Result<usize, SystemError> {
        // 确认oldfd, newid是否有效
        if !(FileDescriptorVec::validate_fd(oldfd) && FileDescriptorVec::validate_fd(newfd)) {
            return Err(SystemError::EBADF);
        }

        if oldfd == newfd {
            // 若oldfd与newfd相等
            return Ok(newfd as usize);
        }
        let new_exists = fd_table_guard.get_file_by_fd(newfd).is_some();
        if new_exists {
            // close newfd
            if let Err(_) = fd_table_guard.drop_fd(newfd) {
                // An I/O error occurred while attempting to close fildes2.
                return Err(SystemError::EIO);
            }
        }

        let old_file = fd_table_guard
            .get_file_by_fd(oldfd)
            .ok_or(SystemError::EBADF)?;
        let new_file = old_file
            .lock_no_preempt()
            .try_clone()
            .ok_or(SystemError::EBADF)?;
        // 申请文件描述符，并把文件对象存入其中
        let res = fd_table_guard
            .alloc_fd(new_file, Some(newfd))
            .map(|x| x as usize);
        return res;
    }

    /// # fcntl
    ///
    /// ## 参数
    ///
    /// - `fd`：文件描述符
    /// - `cmd`：命令
    /// - `arg`：参数
    pub fn fcntl(fd: i32, cmd: FcntlCommand, arg: i32) -> Result<usize, SystemError> {
        match cmd {
            FcntlCommand::DupFd => {
                if arg < 0 || arg as usize >= FileDescriptorVec::PROCESS_MAX_FD {
                    return Err(SystemError::EBADF);
                }
                let arg = arg as usize;
                for i in arg..FileDescriptorVec::PROCESS_MAX_FD {
                    let binding = ProcessManager::current_pcb().fd_table();
                    let mut fd_table_guard = binding.write();
                    if fd_table_guard.get_file_by_fd(fd).is_none() {
                        return Self::do_dup2(fd, i as i32, &mut fd_table_guard);
                    }
                }
                return Err(SystemError::EMFILE);
            }
            FcntlCommand::GetFd => {
                // Get file descriptor flags.
                let binding = ProcessManager::current_pcb().fd_table();
                let fd_table_guard = binding.read();
                if let Some(file) = fd_table_guard.get_file_by_fd(fd) {
                    // drop guard 以避免无法调度的问题
                    drop(fd_table_guard);

                    if file.lock().close_on_exec() {
                        return Ok(FD_CLOEXEC as usize);
                    }
                }
                return Err(SystemError::EBADF);
            }
            FcntlCommand::SetFd => {
                // Set file descriptor flags.
                let binding = ProcessManager::current_pcb().fd_table();
                let fd_table_guard = binding.write();

                if let Some(file) = fd_table_guard.get_file_by_fd(fd) {
                    // drop guard 以避免无法调度的问题
                    drop(fd_table_guard);
                    let arg = arg as u32;
                    if arg & FD_CLOEXEC != 0 {
                        file.lock().set_close_on_exec(true);
                    } else {
                        file.lock().set_close_on_exec(false);
                    }
                    return Ok(0);
                }
                return Err(SystemError::EBADF);
            }

            FcntlCommand::GetFlags => {
                // Get file status flags.
                let binding = ProcessManager::current_pcb().fd_table();
                let fd_table_guard = binding.read();

                if let Some(file) = fd_table_guard.get_file_by_fd(fd) {
                    // drop guard 以避免无法调度的问题
                    drop(fd_table_guard);
                    return Ok(file.lock_no_preempt().mode().bits() as usize);
                }

                return Err(SystemError::EBADF);
            }
            FcntlCommand::SetFlags => {
                // Set file status flags.
                let binding = ProcessManager::current_pcb().fd_table();
                let fd_table_guard = binding.write();

                if let Some(file) = fd_table_guard.get_file_by_fd(fd) {
                    let arg = arg as u32;
                    let mode = FileMode::from_bits(arg).ok_or(SystemError::EINVAL)?;
                    // drop guard 以避免无法调度的问题
                    drop(fd_table_guard);
                    file.lock_no_preempt().set_mode(mode)?;
                    return Ok(0);
                }

                return Err(SystemError::EBADF);
            }
            _ => {
                // TODO: unimplemented
                // 未实现的命令，返回0，不报错。

                // kwarn!("fcntl: unimplemented command: {:?}, defaults to 0.", cmd);
                return Ok(0);
            }
        }
    }

    /// # ftruncate
    ///
    /// ## 描述
    ///
    /// 改变文件大小.
    /// 如果文件大小大于原来的大小，那么文件的内容将会被扩展到指定的大小，新的空间将会用0填充.
    /// 如果文件大小小于原来的大小，那么文件的内容将会被截断到指定的大小.
    ///
    /// ## 参数
    ///
    /// - `fd`：文件描述符
    /// - `len`：文件大小
    ///
    /// ## 返回值
    ///
    /// 如果成功，返回0，否则返回错误码.
    pub fn ftruncate(fd: i32, len: usize) -> Result<usize, SystemError> {
        let binding = ProcessManager::current_pcb().fd_table();
        let fd_table_guard = binding.read();

        if let Some(file) = fd_table_guard.get_file_by_fd(fd) {
            // drop guard 以避免无法调度的问题
            drop(fd_table_guard);
            let r = file.lock_no_preempt().ftruncate(len).map(|_| 0);
            return r;
        }

        return Err(SystemError::EBADF);
    }

    fn do_fstat(fd: i32) -> Result<PosixKstat, SystemError> {
        let binding = ProcessManager::current_pcb().fd_table();
        let fd_table_guard = binding.read();
        let file = fd_table_guard
            .get_file_by_fd(fd)
            .ok_or(SystemError::EBADF)?;
        // drop guard 以避免无法调度的问题
        drop(fd_table_guard);

        let mut kstat = PosixKstat::new();
        // 获取文件信息
        let metadata = file.lock().metadata()?;
        kstat.size = metadata.size as i64;
        kstat.dev_id = metadata.dev_id as u64;
        kstat.inode = metadata.inode_id.into() as u64;
        kstat.blcok_size = metadata.blk_size as i64;
        kstat.blocks = metadata.blocks as u64;

        kstat.atime.tv_sec = metadata.atime.tv_sec;
        kstat.atime.tv_nsec = metadata.atime.tv_nsec;
        kstat.mtime.tv_sec = metadata.mtime.tv_sec;
        kstat.mtime.tv_nsec = metadata.mtime.tv_nsec;
        kstat.ctime.tv_sec = metadata.ctime.tv_sec;
        kstat.ctime.tv_nsec = metadata.ctime.tv_nsec;

        kstat.nlink = metadata.nlinks as u64;
        kstat.uid = metadata.uid as i32;
        kstat.gid = metadata.gid as i32;
        kstat.rdev = metadata.raw_dev as i64;
        kstat.mode = metadata.mode;
        match file.lock().file_type() {
            FileType::File => kstat.mode.insert(ModeType::S_IFREG),
            FileType::Dir => kstat.mode.insert(ModeType::S_IFDIR),
            FileType::BlockDevice => kstat.mode.insert(ModeType::S_IFBLK),
            FileType::CharDevice => kstat.mode.insert(ModeType::S_IFCHR),
            FileType::SymLink => kstat.mode.insert(ModeType::S_IFLNK),
            FileType::Socket => kstat.mode.insert(ModeType::S_IFSOCK),
            FileType::Pipe => kstat.mode.insert(ModeType::S_IFIFO),
            FileType::KvmDevice => kstat.mode.insert(ModeType::S_IFCHR),
        }

        return Ok(kstat);
    }

    pub fn fstat(fd: i32, usr_kstat: *mut PosixKstat) -> Result<usize, SystemError> {
        let kstat = Self::do_fstat(fd)?;
        if usr_kstat.is_null() {
            return Err(SystemError::EFAULT);
        }
        unsafe {
            *usr_kstat = kstat;
        }
        return Ok(0);
    }

    pub fn stat(path: &str, user_kstat: *mut PosixKstat) -> Result<usize, SystemError> {
        let fd = Self::open(path, FileMode::O_RDONLY, ModeType::empty(), true)?;
        let r = Self::fstat(fd as i32, user_kstat);
        Self::close(fd).ok();
        return r;
    }

    pub fn lstat(path: &str, user_kstat: *mut PosixKstat) -> Result<usize, SystemError> {
        let fd = Self::open(path, FileMode::O_RDONLY, ModeType::empty(), false)?;
        let r = Self::fstat(fd as i32, user_kstat);
        Self::close(fd).ok();
        return r;
    }

    pub fn mknod(
        path_ptr: *const i8,
        mode: ModeType,
        dev_t: DeviceNumber,
    ) -> Result<usize, SystemError> {
        // 安全检验
        let len = unsafe { CStr::from_ptr(path_ptr).to_bytes().len() };
        let user_buffer = UserBufferReader::new(path_ptr, len, true)?;
        let buf = user_buffer.read_from_user::<u8>(0)?;
        let path = core::str::from_utf8(buf).map_err(|_| SystemError::EINVAL)?;

        // 文件名过长
        if path.len() > MAX_PATHLEN as usize {
            return Err(SystemError::ENAMETOOLONG);
        }

        let inode: Result<Arc<dyn IndexNode>, SystemError> =
            ROOT_INODE().lookup_follow_symlink(path, VFS_MAX_FOLLOW_SYMLINK_TIMES);

        if inode.is_ok() {
            return Err(SystemError::EEXIST);
        }

        let (filename, parent_path) = rsplit_path(path);

        // 查找父目录
        let parent_inode: Arc<dyn IndexNode> = ROOT_INODE()
            .lookup_follow_symlink(parent_path.unwrap_or("/"), VFS_MAX_FOLLOW_SYMLINK_TIMES)?;
        // 创建nod
        parent_inode.mknod(filename, mode, dev_t)?;

        return Ok(0);
    }

<<<<<<< HEAD
    pub fn sys_ptrace(
        request: usize,
        pid: usize,
        addr: u64,
        data: u64,
    ) -> Result<usize, SystemError> {
        do_ptrace(PtraceRequest::from(request), pid, addr, data)
=======
    pub fn writev(fd: i32, iov: usize, count: usize) -> Result<usize, SystemError> {
        // IoVecs会进行用户态检验
        let iovecs = unsafe { IoVecs::from_user(iov as *const IoVec, count, false) }?;

        let data = iovecs.gather();

        Self::write(fd, &data)
    }

    pub fn readv(fd: i32, iov: usize, count: usize) -> Result<usize, SystemError> {
        // IoVecs会进行用户态检验
        let mut iovecs = unsafe { IoVecs::from_user(iov as *const IoVec, count, true) }?;

        let mut data = Vec::new();
        data.resize(iovecs.0.iter().map(|x| x.len()).sum(), 0);

        let len = Self::read(fd, &mut data)?;

        iovecs.scatter(&data[..len]);

        return Ok(len);
    }

    pub fn readlink_at(
        dirfd: i32,
        path: *const u8,
        user_buf: *mut u8,
        buf_size: usize,
    ) -> Result<usize, SystemError> {
        let path = check_and_clone_cstr(path, Some(MAX_PATHLEN))?;
        let mut user_buf = UserBufferWriter::new(user_buf, buf_size, true)?;

        if path.len() == 0 {
            return Err(SystemError::EINVAL);
        }

        let (inode, path) = user_path_at(&ProcessManager::current_pcb(), dirfd, &path)?;

        let inode = inode.lookup(path.as_str())?;
        if inode.metadata()?.file_type != FileType::SymLink {
            return Err(SystemError::EINVAL);
        }

        let ubuf = user_buf.buffer::<u8>(0).unwrap();

        let mut file = File::new(inode, FileMode::O_RDONLY)?;

        let len = file.read(buf_size, ubuf)?;

        return Ok(len);
    }

    pub fn readlink(
        path: *const u8,
        user_buf: *mut u8,
        buf_size: usize,
    ) -> Result<usize, SystemError> {
        return Self::readlink_at(AtFlags::AT_FDCWD.bits(), path, user_buf, buf_size);
    }

    pub fn access(pathname: *const u8, mode: u32) -> Result<usize, SystemError> {
        return do_faccessat(
            AtFlags::AT_FDCWD.bits(),
            pathname,
            ModeType::from_bits(mode).ok_or(SystemError::EINVAL)?,
            0,
        );
    }

    pub fn faccessat2(
        dirfd: i32,
        pathname: *const u8,
        mode: u32,
        flags: u32,
    ) -> Result<usize, SystemError> {
        return do_faccessat(
            dirfd,
            pathname,
            ModeType::from_bits(mode).ok_or(SystemError::EINVAL)?,
            flags,
        );
    }

    pub fn chmod(pathname: *const u8, mode: u32) -> Result<usize, SystemError> {
        return do_fchmodat(
            AtFlags::AT_FDCWD.bits(),
            pathname,
            ModeType::from_bits(mode).ok_or(SystemError::EINVAL)?,
        );
    }

    pub fn fchmodat(dirfd: i32, pathname: *const u8, mode: u32) -> Result<usize, SystemError> {
        return do_fchmodat(
            dirfd,
            pathname,
            ModeType::from_bits(mode).ok_or(SystemError::EINVAL)?,
        );
    }

    pub fn fchmod(fd: i32, mode: u32) -> Result<usize, SystemError> {
        let _mode = ModeType::from_bits(mode).ok_or(SystemError::EINVAL)?;
        let binding = ProcessManager::current_pcb().fd_table();
        let fd_table_guard = binding.read();
        let _file = fd_table_guard
            .get_file_by_fd(fd)
            .ok_or(SystemError::EBADF)?;

        // fchmod没完全实现，因此不修改文件的权限
        // todo: 实现fchmod
        kwarn!("fchmod not fully implemented");
        return Ok(0);
>>>>>>> 4fda81ce
    }
}

#[repr(C)]
#[derive(Debug, Clone, Copy)]
pub struct IoVec {
    /// 缓冲区的起始地址
    pub iov_base: *mut u8,
    /// 缓冲区的长度
    pub iov_len: usize,
}

/// 用于存储多个来自用户空间的IoVec
///
/// 由于目前内核中的文件系统还不支持分散读写，所以暂时只支持将用户空间的IoVec聚合成一个缓冲区，然后进行操作。
/// TODO：支持分散读写
#[derive(Debug)]
pub struct IoVecs(Vec<&'static mut [u8]>);

impl IoVecs {
    /// 从用户空间的IoVec中构造IoVecs
    ///
    /// @param iov 用户空间的IoVec
    /// @param iovcnt 用户空间的IoVec的数量
    /// @param readv 是否为readv系统调用
    ///
    /// @return 构造成功返回IoVecs，否则返回错误码
    pub unsafe fn from_user(
        iov: *const IoVec,
        iovcnt: usize,
        _readv: bool,
    ) -> Result<Self, SystemError> {
        // 检查iov指针所在空间是否合法
        verify_area(
            VirtAddr::new(iov as usize),
            iovcnt * core::mem::size_of::<IoVec>(),
        )
        .map_err(|_| SystemError::EFAULT)?;

        // 将用户空间的IoVec转换为引用（注意：这里的引用是静态的，因为用户空间的IoVec不会被释放）
        let iovs: &[IoVec] = core::slice::from_raw_parts(iov, iovcnt);

        let mut slices: Vec<&mut [u8]> = vec![];
        slices.reserve(iovs.len());

        for iov in iovs.iter() {
            if iov.iov_len == 0 {
                continue;
            }

            verify_area(
                VirtAddr::new(iov.iov_base as usize),
                iovcnt * core::mem::size_of::<IoVec>(),
            )
            .map_err(|_| SystemError::EFAULT)?;

            slices.push(core::slice::from_raw_parts_mut(iov.iov_base, iov.iov_len));
        }

        return Ok(Self(slices));
    }

    /// @brief 将IoVecs中的数据聚合到一个缓冲区中
    ///
    /// @return 返回聚合后的缓冲区
    pub fn gather(&self) -> Vec<u8> {
        let mut buf = Vec::new();
        for slice in self.0.iter() {
            buf.extend_from_slice(slice);
        }
        return buf;
    }

    /// @brief 将给定的数据分散写入到IoVecs中
    pub fn scatter(&mut self, data: &[u8]) {
        let mut data: &[u8] = data;
        for slice in self.0.iter_mut() {
            let len = core::cmp::min(slice.len(), data.len());
            if len == 0 {
                continue;
            }

            slice[..len].copy_from_slice(&data[..len]);
            data = &data[len..];
        }
    }

    /// @brief 创建与IoVecs等长的缓冲区
    ///
    /// @param set_len 是否设置返回的Vec的len。
    /// 如果为true，则返回的Vec的len为所有IoVec的长度之和;
    /// 否则返回的Vec的len为0，capacity为所有IoVec的长度之和.
    ///
    /// @return 返回创建的缓冲区
    pub fn new_buf(&self, set_len: bool) -> Vec<u8> {
        let total_len: usize = self.0.iter().map(|slice| slice.len()).sum();
        let mut buf: Vec<u8> = Vec::with_capacity(total_len);

        if set_len {
            buf.resize(total_len, 0);
        }
        return buf;
    }
}<|MERGE_RESOLUTION|>--- conflicted
+++ resolved
@@ -11,21 +11,15 @@
     filesystem::vfs::file::FileDescriptorVec,
     kerror,
     libs::rwlock::RwLockWriteGuard,
-<<<<<<< HEAD
-    mm::VirtAddr,
+    mm::{verify_area, VirtAddr},
     process::{
         ptrace::{do_ptrace, PtraceRequest},
         Pid, ProcessManager,
     },
-    syscall::{user_access::UserBufferReader, Syscall, SystemError},
-=======
-    mm::{verify_area, VirtAddr},
-    process::ProcessManager,
     syscall::{
         user_access::{check_and_clone_cstr, UserBufferReader, UserBufferWriter},
         Syscall, SystemError,
     },
->>>>>>> 4fda81ce
     time::TimeSpec,
 };
 
@@ -858,7 +852,14 @@
         return Ok(0);
     }
 
-<<<<<<< HEAD
+    pub fn writev(fd: i32, iov: usize, count: usize) -> Result<usize, SystemError> {
+        // IoVecs会进行用户态检验
+        let iovecs = unsafe { IoVecs::from_user(iov as *const IoVec, count, false) }?;
+
+        let data = iovecs.gather();
+
+        Self::write(fd, &data)
+    
     pub fn sys_ptrace(
         request: usize,
         pid: usize,
@@ -866,15 +867,8 @@
         data: u64,
     ) -> Result<usize, SystemError> {
         do_ptrace(PtraceRequest::from(request), pid, addr, data)
-=======
-    pub fn writev(fd: i32, iov: usize, count: usize) -> Result<usize, SystemError> {
-        // IoVecs会进行用户态检验
-        let iovecs = unsafe { IoVecs::from_user(iov as *const IoVec, count, false) }?;
-
-        let data = iovecs.gather();
-
-        Self::write(fd, &data)
-    }
+    }
+}
 
     pub fn readv(fd: i32, iov: usize, count: usize) -> Result<usize, SystemError> {
         // IoVecs会进行用户态检验
@@ -978,7 +972,6 @@
         // todo: 实现fchmod
         kwarn!("fchmod not fully implemented");
         return Ok(0);
->>>>>>> 4fda81ce
     }
 }
 
