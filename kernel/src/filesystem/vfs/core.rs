--- conflicted
+++ resolved
@@ -5,11 +5,7 @@
 use uefi::proto::media::partition;
 
 use crate::{
-<<<<<<< HEAD
     driver::{base::block::disk_info::Partition, disk::ahci},
-=======
-    driver::base::block::disk_info::Partition,
->>>>>>> 7db6e063
     filesystem::{
         devfs::devfs_init,
         ext2fs::{ext2fs_init, fs::Ext2FileSystem},
