--- conflicted
+++ resolved
@@ -165,7 +165,6 @@
             spin_loop();
         }
     }
-<<<<<<< HEAD
     kinfo!("Successfully migrate rootfs to FAT32!");
     if let Err(err) = ext2fs_init() {
         kerror!("Failed to init ext2fs,{:?}", err);
@@ -202,9 +201,6 @@
     // };
     // kinfo!("Successfully mount EXT2");
     // // ======== mount ext2 ========
-=======
-    info!("Successfully migrate rootfs to FAT32!");
->>>>>>> 6cf1947d
 
     return Ok(());
 }
