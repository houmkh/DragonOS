--- conflicted
+++ resolved
@@ -11,12 +11,8 @@
     mm::ucontext::AddressSpace,
     process::{
         exec::{load_binary_file, ExecParam, ExecParamFlags},
-<<<<<<< HEAD
         ptrace::PtraceFlag,
-        ProcessManager,
-=======
         ProcessControlBlock, ProcessManager,
->>>>>>> 4fda81ce
     },
     syscall::{user_access::UserBufferWriter, Syscall, SystemError},
 };
@@ -28,21 +24,16 @@
         envp: Vec<String>,
         regs: &mut TrapFrame,
     ) -> Result<(), SystemError> {
-<<<<<<< HEAD
+        // 关中断，防止在设置地址空间的时候，发生中断，然后进调度器，出现错误。
+        let irq_guard = unsafe { CurrentIrqArch::save_and_disable_irq() };
+        let pcb = ProcessManager::current_pcb();
         // TODO 判断是否是pt ptraced 给当前进程发送sigtrap
         if ProcessManager::current_pcb().ptraced_get_status(PtraceFlag::PT_PTRACED) {
             Syscall::kill(ProcessManager::current_pcb().pid(), Signal::SIGTRAP as i32)?;
         }
-        // kdebug!(
-        //     "tmp_rs_execve: path: {:?}, argv: {:?}, envp: {:?}\n",
-=======
-        // 关中断，防止在设置地址空间的时候，发生中断，然后进调度器，出现错误。
-        let irq_guard = unsafe { CurrentIrqArch::save_and_disable_irq() };
-        let pcb = ProcessManager::current_pcb();
         // crate::kdebug!(
         //     "pid: {:?}  do_execve: path: {:?}, argv: {:?}, envp: {:?}\n",
         //     pcb.pid(),
->>>>>>> 4fda81ce
         //     path,
         //     argv,
         //     envp
