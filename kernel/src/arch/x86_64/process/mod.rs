--- conflicted
+++ resolved
@@ -242,13 +242,6 @@
     pub fn fp_state_mut(&mut self) -> &mut Option<FpState> {
         &mut self.fp_state
     }
-<<<<<<< HEAD
-    pub fn store_trapframe(&mut self, trap_frame: &TrapFrame) {
-        self.temp_trapframe.replace(*trap_frame);
-    }
-    pub fn get_trapframe(&self) -> Option<TrapFrame> {
-        self.temp_trapframe.clone()
-=======
 
     /// ### 克隆ArchPCBInfo,需要注意gsdata也是对应clone的
     pub fn clone_all(&self) -> Self {
@@ -277,7 +270,12 @@
         let gsdata = self.gsdata.clone();
         *self = from.clone_all();
         self.gsdata = gsdata;
->>>>>>> 4fda81ce
+    }
+    pub fn store_trapframe(&mut self, trap_frame: &TrapFrame) {
+        self.temp_trapframe.replace(*trap_frame);
+    }
+    pub fn get_trapframe(&self) -> Option<TrapFrame> {
+        self.temp_trapframe.clone()
     }
 }
 
