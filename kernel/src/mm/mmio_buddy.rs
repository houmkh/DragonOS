use crate::libs::spinlock::{SpinLock, SpinLockGuard};
use crate::{
    arch::asm::current::current_pcb,
    include::bindings::bindings::{
        initial_mm, mm_create_vma, mm_unmap, vm_area_del, vm_area_free, vm_area_struct, vm_flags_t,
        vma_find, EINVAL, ENOMEM, EPERM, MMIO_BASE, MMIO_TOP, PAGE_1G_SHIFT, PAGE_1G_SIZE,
        PAGE_2M_SIZE, PAGE_4K_SHIFT, PAGE_4K_SIZE, VM_DONTCOPY, VM_IO,
    },
    kdebug, kerror,
};
use alloc::{boxed::Box, collections::LinkedList, vec::Vec};
use core::{mem, ptr::null_mut};

// 最大的伙伴块的幂
const MMIO_BUDDY_MAX_EXP: u32 = PAGE_1G_SHIFT;
// 最小的伙伴块的幂
const MMIO_BUDDY_MIN_EXP: u32 = PAGE_4K_SHIFT;
// 内存池数组的范围
const MMIO_BUDDY_REGION_COUNT: u32 = MMIO_BUDDY_MAX_EXP - MMIO_BUDDY_MIN_EXP + 1;

lazy_static! {
    pub static ref MMIO_POOL: MmioBuddyMemPool = MmioBuddyMemPool::new();
}

pub enum MmioResult {
    SUCCESS,
    EINVAL,
    ENOFOUND,
    WRONGEXP,
    ISEMPTY,
}

/// @brief buddy内存池
pub struct MmioBuddyMemPool {
    pool_start_addr: u64,
    pool_size: u64,
    free_regions: [SpinLock<MmioFreeRegionList>; MMIO_BUDDY_REGION_COUNT as usize],
}
impl Default for MmioBuddyMemPool {
    fn default() -> Self {
        MmioBuddyMemPool {
            pool_start_addr: MMIO_BASE as u64,
            pool_size: (MMIO_TOP - MMIO_BASE) as u64,
            free_regions: unsafe { mem::zeroed() },
        }
    }
}
impl MmioBuddyMemPool {
    fn new() -> Self {
        return MmioBuddyMemPool {
            ..Default::default()
        };
    }

    /// @brief 创建新的地址区域结构体
    ///
    /// @param vaddr 虚拟地址
    ///
    /// @return 创建好的地址区域结构体
    fn create_region(&self, vaddr: u64) -> Box<MmioBuddyAddrRegion> {
        let mut region: Box<MmioBuddyAddrRegion> = Box::new(MmioBuddyAddrRegion::new());
        region.vaddr = vaddr;
        return region;
    }

    /// @brief 将内存块归还给buddy
    ///
    /// @param vaddr 虚拟地址
    ///
    /// @param exp 内存空间的大小（2^exp）
    ///
    /// @param list_guard 【exp】对应的链表
    ///
    /// @return Ok(i32) 返回0
    ///
    /// @return Err(i32) 返回错误码
    fn give_back_block(&self, vaddr: u64, exp: u32) -> Result<i32, i32> {
        // 确保内存对齐，低位都要为0
        if (vaddr & ((1 << exp) - 1)) != 0 {
            return Err(-(EINVAL as i32));
        }
        let region: Box<MmioBuddyAddrRegion> = self.create_region(vaddr);
        // 加入buddy
        let list_guard: &mut SpinLockGuard<MmioFreeRegionList> =
            &mut self.free_regions[exp2index(exp)].lock();
        self.push_block(region, list_guard);
        return Ok(0);
    }

    /// @brief 将给定大小为2^{exp}的内存块一分为二，并插入内存块大小为2^{exp-1}的链表中
    ///
    /// @param region 要被分割的地址区域结构体（保证其已经从链表中取出）
    ///
    /// @param exp 要被分割的地址区域的大小的幂
    ///
    /// @param list_guard 【exp-1】对应的链表
    fn split_block(
        &self,
        region: Box<MmioBuddyAddrRegion>,
        exp: u32,
        low_list_guard: &mut SpinLockGuard<MmioFreeRegionList>,
    ) {
        let vaddr: u64 = self.calculate_block_vaddr(region.vaddr, exp - 1);
        let new_region: Box<MmioBuddyAddrRegion> = self.create_region(vaddr);
        self.push_block(region, low_list_guard);
        self.push_block(new_region, low_list_guard);
    }

    /// @brief 从buddy中申请一块指定大小的内存区域
    ///
    /// @param exp 要申请的内存块的大小的幂(2^exp)
    ///
    /// @param list_guard exp对应的链表
    ///
    /// @return Ok(Box<MmioBuddyAddrRegion>) 符合要求的内存区域。
    ///
    /// @return Err(MmioResult)
    /// - 没有满足要求的内存块时，返回ENOFOUND
    /// - 申请的内存块大小超过合法范围，返回WRONGEXP
    /// - 调用函数出错时，返回出错函数对应错误码
    fn query_addr_region(
        &self,
        exp: u32,
        list_guard: &mut SpinLockGuard<MmioFreeRegionList>,
    ) -> Result<Box<MmioBuddyAddrRegion>, MmioResult> {
        // 申请范围错误
        if exp < MMIO_BUDDY_MIN_EXP || exp > MMIO_BUDDY_MAX_EXP {
            kdebug!("query_addr_region: exp wrong");
            return Err(MmioResult::WRONGEXP);
        }
        // 没有恰好符合要求的内存块
        // 注意：exp对应的链表list_guard已上锁【注意避免死锁问题】
        if list_guard.num_free == 0 {
            // 找到最小符合申请范围的内存块
            // 将大的内存块依次分成小块内存，直到能够满足exp大小，即将exp+1分成两块exp
            for e in exp + 1..MMIO_BUDDY_MAX_EXP + 1 {
<<<<<<< HEAD
                // FIXME 可能会有死锁问题
                let pop_list: &mut SpinLockGuard<MmioFreeRegionList> =
                    &mut self.free_regions[exp2index(e) as usize].lock();
                if pop_list.num_free == 0 {
                    continue;
                }
                for e2 in (exp + 1..e + 1).rev() {



                    if e2 == e {
                        match self.pop_block(pop_list) {
                            Ok(region) => {
                                if e2 != exp + 1 {
                                    // 要将分裂后的内存块插入到更小的链表中
                                    let low_list_guard: &mut SpinLockGuard<MmioFreeRegionList> =
                                        &mut self.free_regions[exp2index(e2 - 1) as usize].lock();
                                    self.split_block(region, e2, low_list_guard);
                                } else {
                                    // 由于exp对应的链表list_guard已经被锁住了 不能再加锁
                                    // 所以直接将list_guard传入
                                    self.split_block(region, e2, list_guard);
                                }
                            }
                            Err(err) => {
                                kdebug!("buddy_pop_region get wrong");
                                return Err(err);
=======
                if self.free_regions[exp2index(e) as usize].lock().num_free == 0 {
                    continue;
                }
                for e2 in (exp + 1..e + 1).rev() {
                    match self.pop_block(&mut self.free_regions[exp2index(e2) as usize].lock()) {
                        Ok(region) => {
                            if e2 != exp + 1 {
                                // 要将分裂后的内存块插入到更小的链表中
                                let low_list_guard: &mut SpinLockGuard<MmioFreeRegionList> =
                                    &mut self.free_regions[exp2index(e2 - 1) as usize].lock();
                                self.split_block(region, e2, low_list_guard);
                            } else {
                                // 由于exp对应的链表list_guard已经被锁住了 不能再加锁
                                // 所以直接将list_guard传入
                                self.split_block(region, e2, list_guard);
>>>>>>> c1396d27
                            }
                        }
                    } else {
                        match self.pop_block(&mut self.free_regions[exp2index(e2) as usize].lock())
                        {
                            Ok(region) => {
                                if e2 != exp + 1 {
                                    // 要将分裂后的内存块插入到更小的链表中
                                    let low_list_guard: &mut SpinLockGuard<MmioFreeRegionList> =
                                        &mut self.free_regions[exp2index(e2 - 1) as usize].lock();
                                    self.split_block(region, e2, low_list_guard);
                                } else {
                                    // 由于exp对应的链表list_guard已经被锁住了 不能再加锁
                                    // 所以直接将list_guard传入
                                    self.split_block(region, e2, list_guard);
                                }
                            }
                            Err(err) => {
                                kdebug!("buddy_pop_region get wrong");
                                return Err(err);
                            }
                        }
                    }
                }
                break;
            }
            // 判断是否获得了exp大小的内存块
            if list_guard.num_free > 0 {
                match self.pop_block(list_guard) {
                    Ok(ret) => return Ok(ret),
                    Err(err) => return Err(err),
                }
            }
            // 拆分大内存块无法获得exp大小内存块
            // 尝试用小内存块合成
            // 即将两块exp合成一块exp+1
            let merge = |high_list_guard: &mut SpinLockGuard<MmioFreeRegionList>, exp: u32| {
                if let Err(err) = self.merge_all_exp(
                    exp,
                    &mut self.free_regions[exp2index(exp) as usize].lock(),
                    high_list_guard,
                ) {
                    return err;
                } else {
                    return MmioResult::SUCCESS;
                }
            };
            for e in MMIO_BUDDY_MIN_EXP..exp {
                if e != exp - 1 {
<<<<<<< HEAD
                    merge(&mut self.free_regions[exp2index(exp + 1)].lock(), e);
                } else {
                    merge(list_guard, e);
=======
                    let high_list_guard: &mut SpinLockGuard<MmioFreeRegionList> =
                        &mut self.free_regions[exp2index(exp + 1)].lock();
                    match self.merge_all_exp(
                        e,
                        &mut self.free_regions[exp2index(e) as usize].lock(),
                        high_list_guard,
                    ) {
                        Ok(_) => continue,
                        Err(err) => {
                            return Err(err);
                        }
                    }
                } else {
                    match self.merge_all_exp(
                        e,
                        &mut self.free_regions[exp2index(e) as usize].lock(),
                        list_guard,
                    ) {
                        Ok(_) => continue,
                        Err(err) => {
                            return Err(err);
                        }
                    }
>>>>>>> c1396d27
                }
            }

            //判断是否获得了exp大小的内存块
            if list_guard.num_free > 0 {
                match self.pop_block(list_guard) {
                    Ok(ret) => return Ok(ret),
                    Err(err) => return Err(err),
                }
            }
            return Err(MmioResult::ENOFOUND);
        } else {
            match self.pop_block(list_guard) {
                Ok(ret) => return Ok(ret),
                Err(err) => return Err(err),
            }
        }
    }

    /// @brief 对query_addr_region进行封装
    ///
    /// @param exp 内存区域的大小(2^exp)
    ///
    /// @return Ok(Box<MmioBuddyAddrRegion>)符合要求的内存块信息结构体。
    /// @return Err(MmioResult) 没有满足要求的内存块时，返回__query_addr_region的错误码。
    fn mmio_buddy_query_addr_region(
        &self,
        exp: u32,
    ) -> Result<Box<MmioBuddyAddrRegion>, MmioResult> {
        let list_guard: &mut SpinLockGuard<MmioFreeRegionList> =
            &mut self.free_regions[exp2index(exp)].lock();
        match self.query_addr_region(exp, list_guard) {
            Ok(ret) => return Ok(ret),
            Err(err) => {
                kdebug!("mmio_buddy_query_addr_region failed");
                return Err(err);
            }
        }
    }
    /// @brief 往指定的地址空间链表中添加一个地址区域
    ///
    /// @param region 要被添加的地址结构体
    ///
    /// @param list_guard 目标链表
    fn push_block(
        &self,
        region: Box<MmioBuddyAddrRegion>,
        list_guard: &mut SpinLockGuard<MmioFreeRegionList>,
    ) {
        list_guard.list.push_back(region);
        list_guard.num_free += 1;
    }

    /// @brief 根据地址和内存块大小，计算伙伴块虚拟内存的地址
    #[inline(always)]
    fn calculate_block_vaddr(&self, vaddr: u64, exp: u32) -> u64 {
        return vaddr ^ (1 << exp);
    }

    /// @brief 寻找并弹出指定内存块的伙伴块
    ///
    /// @param region 对应内存块的信息
    ///
    /// @param exp 内存块大小
    ///
    /// @param list_guard 【exp】对应的链表
    ///
    /// @return Ok(Box<MmioBuddyAddrRegion) 返回伙伴块的引用
    /// @return Err(MmioResult)
    /// - 当链表为空，返回ISEMPTY
    /// - 没有找到伙伴块，返回ENOFOUND
    fn pop_buddy_block(
        &self,
        vaddr: u64,
        exp: u32,
        list_guard: &mut SpinLockGuard<MmioFreeRegionList>,
    ) -> Result<Box<MmioBuddyAddrRegion>, MmioResult> {
        if list_guard.list.len() == 0 {
            return Err(MmioResult::ISEMPTY);
        } else {
            //计算伙伴块的地址
            let buddy_vaddr = self.calculate_block_vaddr(vaddr, exp);

            // element 只会有一个元素
            let mut element: Vec<Box<MmioBuddyAddrRegion>> = list_guard
                .list
                .drain_filter(|x| x.vaddr == buddy_vaddr)
                .collect();
            if element.len() == 1 {
                list_guard.num_free -= 1;
                return Ok(element.pop().unwrap());
            }

            //没有找到对应的伙伴块
            return Err(MmioResult::ENOFOUND);
        }
    }

    /// @brief 从指定空闲链表中取出内存区域
    ///
    /// @param list_guard 【exp】对应的链表
    ///
    /// @return Ok(Box<MmioBuddyAddrRegion>) 内存块信息结构体的引用。
    ///
    /// @return Err(MmioResult) 当链表为空，无法删除时，返回ISEMPTY
    fn pop_block(
        &self,
        list_guard: &mut SpinLockGuard<MmioFreeRegionList>,
    ) -> Result<Box<MmioBuddyAddrRegion>, MmioResult> {
        if !list_guard.list.is_empty() {
            list_guard.num_free -= 1;
            return Ok(list_guard.list.pop_back().unwrap());
        }
        return Err(MmioResult::ISEMPTY);
    }

    /// @brief 合并所有2^{exp}大小的内存块
    ///
    /// @param exp 内存块大小的幂(2^exp)
    ///
    /// @param list_guard exp对应的链表
    ///
    /// @param high_list_guard exp+1对应的链表
    ///
    /// @return Ok(MmioResult) 合并成功返回SUCCESS
    /// @return Err(MmioResult)
    /// - 内存块过少，无法合并，返回EINVAL
    /// - pop_buddy_block调用出错，返回其错误码
    /// - merge_blocks调用出错，返回其错误码
    fn merge_all_exp(
        &self,
        exp: u32,
        list_guard: &mut SpinLockGuard<MmioFreeRegionList>,
        high_list_guard: &mut SpinLockGuard<MmioFreeRegionList>,
    ) -> Result<MmioResult, MmioResult> {
        // 至少要两个内存块才能合并
        if list_guard.num_free <= 1 {
            return Err(MmioResult::EINVAL);
        }
        loop {
            if list_guard.num_free <= 1 {
                break;
            }
            // 获取内存块
            let vaddr: u64 = list_guard.list.back().unwrap().vaddr;
            // 获取伙伴内存块
            match self.pop_buddy_block(vaddr, exp, list_guard) {
                Err(err) => {
                    return Err(err);
                }
                Ok(buddy_region) => {
                    let region: Box<MmioBuddyAddrRegion> = list_guard.list.pop_back().unwrap();
                    let copy_region: Box<MmioBuddyAddrRegion> = Box::new(MmioBuddyAddrRegion {
                        vaddr: region.vaddr,
                    });
                    // 在两块内存都被取出之后才进行合并
                    match self.merge_blocks(region, buddy_region, exp, high_list_guard) {
                        Err(err) => {
                            // 如果合并失败了要将取出来的元素放回去
                            self.push_block(copy_region, list_guard);
                            kdebug!("merge_all_exp: merge_blocks failed");
                            return Err(err);
                        }
                        Ok(_) => continue,
                    }
                }
            }
        }
        return Ok(MmioResult::SUCCESS);
    }

    /// @brief 合并两个【已经从链表中取出】的内存块
    ///
    /// @param region_1 第一个内存块
    ///
    /// @param region_2 第二个内存
    ///
    /// @return Ok(MmioResult) 成功返回SUCCESS
    ///
    /// @return Err(MmioResult) 两个内存块不是伙伴块,返回EINVAL
    fn merge_blocks(
        &self,
        region_1: Box<MmioBuddyAddrRegion>,
        region_2: Box<MmioBuddyAddrRegion>,
        exp: u32,
        high_list_guard: &mut SpinLockGuard<MmioFreeRegionList>,
    ) -> Result<MmioResult, MmioResult> {
        // 判断是否为伙伴块
        if region_1.vaddr != self.calculate_block_vaddr(region_2.vaddr, exp) {
            return Err(MmioResult::EINVAL);
        }
        // 将大的块放进下一级链表
        self.push_block(region_1, high_list_guard);
        return Ok(MmioResult::SUCCESS);
    }

    /// @brief 创建一块mmio区域，并将vma绑定到initial_mm
    ///
    /// @param size mmio区域的大小（字节）
    ///
    /// @param vm_flags 要把vma设置成的标志
    ///
    /// @param res_vaddr 返回值-分配得到的虚拟地址
    ///
    /// @param res_length 返回值-分配的虚拟地址空间长度
    ///
    /// @return Ok(i32) 成功返回0
    ///
    /// @return Err(i32) 失败返回错误码
<<<<<<< HEAD
    pub fn create_mmio(
=======
    fn create_mmio(
>>>>>>> c1396d27
        &self,
        size: u32,
        vm_flags: vm_flags_t,
        res_vaddr: *mut u64,
        res_length: *mut u64,
    ) -> Result<i32, i32> {
        if size > PAGE_1G_SIZE || size == 0 {
            return Err(-(EPERM as i32));
        }
        let mut retval: i32 = 0;
        // 计算前导0
        let mut size_exp: u32 = 31 - size.leading_zeros();
        // 记录最终申请的空间大小
        let mut new_size: u32 = size;
        // 对齐要申请的空间大小
        // 如果要申请的空间大小小于4k，则分配4k
        if size_exp < PAGE_4K_SHIFT {
            new_size = PAGE_4K_SIZE;
            size_exp = PAGE_4K_SHIFT;
        } else if (new_size & (!(1 << size_exp))) != 0 {
            // 向左对齐空间大小
            size_exp += 1;
            new_size = 1 << size_exp;
        }
        match MMIO_POOL.mmio_buddy_query_addr_region(size_exp) {
            Ok(region) => {
                unsafe {
                    *res_vaddr = region.vaddr;
                    *res_length = new_size as u64;
                }
                // 创建vma
                let flags: u64 = vm_flags | (VM_IO | VM_DONTCOPY) as u64;
                let len_4k: u64 = (new_size % PAGE_2M_SIZE) as u64;
                let len_2m: u64 = new_size as u64 - len_4k;
                let mut loop_i: u64 = 0;
                // 先分配2M的vma
                loop {
                    if loop_i >= len_2m {
                        break;
                    }
                    let vma: *mut *mut vm_area_struct = null_mut();
                    retval = unsafe {
                        mm_create_vma(
                            &mut initial_mm,
                            region.vaddr + loop_i,
                            PAGE_2M_SIZE.into(),
                            flags,
                            null_mut(),
                            vma,
                        )
                    };
                    if retval != 0 {
                        kdebug!(
                            "failed to create mmio 2m vma. pid = {:?}",
                            current_pcb().pid
                        );
                        unsafe {
                            vm_area_del(*vma);
                            vm_area_free(*vma);
                        }
                        return Err(retval);
                    }
                    loop_i += PAGE_2M_SIZE as u64;
                }
                // 分配4K的vma
                loop_i = len_2m;
                loop {
                    if loop_i >= size as u64 {
                        break;
                    }
                    let vma: *mut *mut vm_area_struct = null_mut();
                    retval = unsafe {
                        mm_create_vma(
                            &mut initial_mm,
                            region.vaddr + loop_i,
                            PAGE_4K_SIZE.into(),
                            flags,
                            null_mut(),
                            vma,
                        )
                    };
                    if retval != 0 {
                        kdebug!(
                            "failed to create mmio 4k vma. pid = {:?}",
                            current_pcb().pid
                        );
                        unsafe {
                            vm_area_del(*vma);
                            vm_area_free(*vma);
                        }
                        return Err(retval);
                    }
                    loop_i += PAGE_4K_SIZE as u64;
                }
            }
            Err(_) => {
                kdebug!("failed to create mmio vma.pid = {:?}", current_pcb().pid);
                return Err(-(ENOMEM as i32));
            }
        }
        return Ok(retval);
    }

    /// @brief 取消mmio的映射并将地址空间归还到buddy中
    ///
    /// @param vaddr 起始的虚拟地址
    ///
    /// @param length 要归还的地址空间的长度
    ///
    /// @return Ok(i32) 成功返回0
    ///
    /// @return Err(i32) 失败返回错误码
<<<<<<< HEAD
    pub fn release_mmio(&self, vaddr: u64, length: u64) -> Result<i32, i32> {
=======
    fn release_mmio(&self, vaddr: u64, length: u64) -> Result<i32, i32> {
>>>>>>> c1396d27
        //先将要释放的空间取消映射
        unsafe {
            mm_unmap(&mut initial_mm, vaddr, length, false);
        }
        let mut loop_i: u64 = 0;
        loop {
            if loop_i >= length {
                break;
            }
            // 获取要释放的vma的结构体
            let vma: *mut vm_area_struct = unsafe { vma_find(&mut initial_mm, vaddr + loop_i) };
            if vma == null_mut() {
                kdebug!(
                    "mmio_release failed: vma not found. At address: {:?}, pid = {:?}",
                    vaddr + loop_i,
                    current_pcb().pid
                );
                return Err(-(EINVAL as i32));
            }
            // 检查vma起始地址是否正确
            if unsafe { (*vma).vm_start != (vaddr + loop_i) } {
                kdebug!(
                    "mmio_release failed: addr_start is not equal to current: {:?}. pid = {:?}",
                    vaddr + loop_i,
                    current_pcb().pid
                );
                return Err(-(EINVAL as i32));
            }
            // 将vma对应空间归还
            match MMIO_POOL.give_back_block(unsafe { (*vma).vm_start }, unsafe {
                31 - ((*vma).vm_end - (*vma).vm_start).leading_zeros()
            }) {
                Ok(_) => {
                    loop_i += unsafe { (*vma).vm_end - (*vma).vm_start };
                    unsafe {
                        vm_area_del(vma);
                        vm_area_free(vma);
                    }
                }
                Err(err) => {
                    // vma对应空间没有成功归还的话，就不删除vma
                    kdebug!(
                        "mmio_release give_back failed: pid = {:?}",
                        current_pcb().pid
                    );
                    return Err(err);
                }
            }
        }
        return Ok(0);
    }
}

/// @brief mmio伙伴系统内部的地址区域结构体
pub struct MmioBuddyAddrRegion {
    vaddr: u64,
}
impl MmioBuddyAddrRegion {
    pub fn new() -> Self {
        return MmioBuddyAddrRegion {
            ..Default::default()
        };
    }
}
impl Default for MmioBuddyAddrRegion {
    fn default() -> Self {
        MmioBuddyAddrRegion {
            vaddr: Default::default(),
        }
    }
}

/// @brief 空闲页数组结构体
pub struct MmioFreeRegionList {
    /// 存储mmio_buddy的地址链表
    list: LinkedList<Box<MmioBuddyAddrRegion>>,
    /// 空闲块的数量
    num_free: i64,
}
impl MmioFreeRegionList {
    fn new() -> Self {
        return MmioFreeRegionList {
            ..Default::default()
        };
    }
}
impl Default for MmioFreeRegionList {
    fn default() -> Self {
        MmioFreeRegionList {
            list: Default::default(),
            num_free: 0,
        }
    }
}

/// @brief 初始化mmio的伙伴系统
#[no_mangle]
pub extern "C" fn __mmio_buddy_init() {
    // 创建一堆1GB的地址块
    let cnt_1g_blocks: u32 = ((MMIO_TOP - MMIO_BASE) / PAGE_1G_SIZE as i64) as u32;
    let mut vaddr_base: u64 = MMIO_BASE as u64;
    for _ in 0..cnt_1g_blocks {
        match MMIO_POOL.give_back_block(vaddr_base, PAGE_1G_SHIFT) {
            Ok(_) => {
                vaddr_base += PAGE_1G_SIZE as u64;
            }
            Err(_) => {
                kerror!("__mmio_buddy_init failed");
                return;
            }
        }
    }
}

/// @brief 将内存对象大小的幂转换成内存池中的数组的下标
///
/// @param exp内存大小
///
/// @return 内存池数组下标
#[inline(always)]
fn exp2index(exp: u32) -> usize {
    return (exp - 12) as usize;
}

/// @brief 创建一块mmio区域，并将vma绑定到initial_mm
///
/// @param size mmio区域的大小（字节）
///
/// @param vm_flags 要把vma设置成的标志
///
/// @param res_vaddr 返回值-分配得到的虚拟地址
///
/// @param res_length 返回值-分配的虚拟地址空间长度
///
/// @return int 错误码
#[no_mangle]
pub extern "C" fn mmio_create(
    size: u32,
    vm_flags: vm_flags_t,
    res_vaddr: *mut u64,
    res_length: *mut u64,
) -> i32 {
    if let Err(err) = MMIO_POOL.create_mmio(size, vm_flags, res_vaddr, res_length) {
        return err;
    } else {
        return 0;
    }
}

/// @brief 取消mmio的映射并将地址空间归还到buddy中
///
/// @param vaddr 起始的虚拟地址
///
/// @param length 要归还的地址空间的长度
///
/// @return Ok(i32) 成功返回0
///
/// @return Err(i32) 失败返回错误码
#[no_mangle]
pub extern "C" fn mmio_release(vaddr: u64, length: u64) -> i32 {
    if let Err(err) = MMIO_POOL.release_mmio(vaddr, length) {
        return err;
    } else {
        return 0;
    }
}<|MERGE_RESOLUTION|>--- conflicted
+++ resolved
@@ -134,8 +134,7 @@
             // 找到最小符合申请范围的内存块
             // 将大的内存块依次分成小块内存，直到能够满足exp大小，即将exp+1分成两块exp
             for e in exp + 1..MMIO_BUDDY_MAX_EXP + 1 {
-<<<<<<< HEAD
-                // FIXME 可能会有死锁问题
+
                 let pop_list: &mut SpinLockGuard<MmioFreeRegionList> =
                     &mut self.free_regions[exp2index(e) as usize].lock();
                 if pop_list.num_free == 0 {
@@ -162,23 +161,6 @@
                             Err(err) => {
                                 kdebug!("buddy_pop_region get wrong");
                                 return Err(err);
-=======
-                if self.free_regions[exp2index(e) as usize].lock().num_free == 0 {
-                    continue;
-                }
-                for e2 in (exp + 1..e + 1).rev() {
-                    match self.pop_block(&mut self.free_regions[exp2index(e2) as usize].lock()) {
-                        Ok(region) => {
-                            if e2 != exp + 1 {
-                                // 要将分裂后的内存块插入到更小的链表中
-                                let low_list_guard: &mut SpinLockGuard<MmioFreeRegionList> =
-                                    &mut self.free_regions[exp2index(e2 - 1) as usize].lock();
-                                self.split_block(region, e2, low_list_guard);
-                            } else {
-                                // 由于exp对应的链表list_guard已经被锁住了 不能再加锁
-                                // 所以直接将list_guard传入
-                                self.split_block(region, e2, list_guard);
->>>>>>> c1396d27
                             }
                         }
                     } else {
@@ -228,35 +210,9 @@
             };
             for e in MMIO_BUDDY_MIN_EXP..exp {
                 if e != exp - 1 {
-<<<<<<< HEAD
                     merge(&mut self.free_regions[exp2index(exp + 1)].lock(), e);
                 } else {
                     merge(list_guard, e);
-=======
-                    let high_list_guard: &mut SpinLockGuard<MmioFreeRegionList> =
-                        &mut self.free_regions[exp2index(exp + 1)].lock();
-                    match self.merge_all_exp(
-                        e,
-                        &mut self.free_regions[exp2index(e) as usize].lock(),
-                        high_list_guard,
-                    ) {
-                        Ok(_) => continue,
-                        Err(err) => {
-                            return Err(err);
-                        }
-                    }
-                } else {
-                    match self.merge_all_exp(
-                        e,
-                        &mut self.free_regions[exp2index(e) as usize].lock(),
-                        list_guard,
-                    ) {
-                        Ok(_) => continue,
-                        Err(err) => {
-                            return Err(err);
-                        }
-                    }
->>>>>>> c1396d27
                 }
             }
 
@@ -466,11 +422,7 @@
     /// @return Ok(i32) 成功返回0
     ///
     /// @return Err(i32) 失败返回错误码
-<<<<<<< HEAD
     pub fn create_mmio(
-=======
-    fn create_mmio(
->>>>>>> c1396d27
         &self,
         size: u32,
         vm_flags: vm_flags_t,
@@ -583,11 +535,7 @@
     /// @return Ok(i32) 成功返回0
     ///
     /// @return Err(i32) 失败返回错误码
-<<<<<<< HEAD
     pub fn release_mmio(&self, vaddr: u64, length: u64) -> Result<i32, i32> {
-=======
-    fn release_mmio(&self, vaddr: u64, length: u64) -> Result<i32, i32> {
->>>>>>> c1396d27
         //先将要释放的空间取消映射
         unsafe {
             mm_unmap(&mut initial_mm, vaddr, length, false);
