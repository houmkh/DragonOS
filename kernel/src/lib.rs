#![no_std] // <1>
#![no_main] // <1>
#![feature(core_intrinsics)] // <2>
#![feature(alloc_error_handler)]
#![feature(panic_info_message)]
#![feature(drain_filter)] // 允许Vec的drain_filter特性
#![feature(c_void_variant)] //not stable, used in /home/su/Documents/VSCode/DragonOS/kernel/src/exception/softirq.rs
#[allow(non_upper_case_globals)]
#[allow(non_camel_case_types)]
#[allow(non_snake_case)]
use core::panic::PanicInfo;

/// 导出x86_64架构相关的代码，命名为arch模块
#[cfg(target_arch = "x86_64")]
#[path = "arch/x86_64/mod.rs"]
#[macro_use]
mod arch;

mod driver;
mod filesystem;
#[macro_use]
mod include;
mod ipc;
#[macro_use]
mod libs;
mod exception;
mod mm;
mod process;
mod sched;
mod smp;
mod time;
<<<<<<< HEAD
mod exception;
pub mod io;
=======
>>>>>>> d8a06412

extern crate alloc;

use mm::allocator::KernelAllocator;

// <3>
use crate::{
    arch::asm::current::current_pcb,
    include::bindings::bindings::{process_do_exit, BLACK, GREEN},
};

// 声明全局的slab分配器
#[cfg_attr(not(test), global_allocator)]
pub static KERNEL_ALLOCATOR: KernelAllocator = KernelAllocator {};

/// 全局的panic处理函数
#[panic_handler]
#[no_mangle]
pub fn panic(info: &PanicInfo) -> ! {
    kerror!("Kernel Panic Occurred.");

    match info.location() {
        Some(loc) => {
            println!(
                "Location:\n\tFile: {}\n\tLine: {}, Column: {}",
                loc.file(),
                loc.line(),
                loc.column()
            );
        }
        None => {
            println!("No location info");
        }
    }

    match info.message() {
        Some(msg) => {
            println!("Message:\n\t{}", msg);
        }
        None => {
            println!("No panic message.");
        }
    }

    println!("Current PCB:\n\t{:?}", current_pcb());
    unsafe {
        process_do_exit(u64::MAX);
    };
    loop {}
}

/// 该函数用作测试，在process.c的initial_kernel_thread()中调用了此函数
#[no_mangle]
pub extern "C" fn __rust_demo_func() -> i32 {
    printk_color!(GREEN, BLACK, "__rust_demo_func()\n");

    return 0;
}<|MERGE_RESOLUTION|>--- conflicted
+++ resolved
@@ -29,11 +29,7 @@
 mod sched;
 mod smp;
 mod time;
-<<<<<<< HEAD
-mod exception;
 pub mod io;
-=======
->>>>>>> d8a06412
 
 extern crate alloc;
 
