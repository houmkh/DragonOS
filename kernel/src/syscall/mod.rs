use core::{
    ffi::{c_char, c_int, c_void, CStr},
    sync::atomic::{AtomicBool, Ordering},
};

use num_traits::{FromPrimitive, ToPrimitive};

use crate::{
    arch::{cpu::cpu_reset, MMArch},
    filesystem::syscall::PosixKstat,
    filesystem::vfs::{
        fcntl::FcntlCommand,
        file::FileMode,
        syscall::{PosixKstat, SEEK_CUR, SEEK_END, SEEK_MAX, SEEK_SET},
        MAX_PATHLEN,
    },
    include::bindings::bindings::{pid_t, PAGE_2M_SIZE, PAGE_4K_SIZE},
    io::SeekFrom,
    kinfo,
    libs::align::page_align_up,
    mm::{verify_area, MemoryManagementArch, VirtAddr},
    net::syscall::SockAddr,
    time::{
        syscall::{PosixTimeZone, PosixTimeval},
        TimeSpec,
    },
};

pub mod user_access;

#[repr(i32)]
#[derive(Debug, FromPrimitive, ToPrimitive, PartialEq, Eq, Clone)]
#[allow(dead_code, non_camel_case_types)]
pub enum SystemError {
    EPERM = 1,
    /// 没有指定的文件或目录 No such file or directory.
    ENOENT = 2,
    /// 没有这样的进程 No such process.
    ESRCH = 3,
    /// 被中断的函数 Interrupted function.
    EINTR = 4,
    /// I/O错误 I/O error.
    EIO = 5,
    /// 没有这样的设备或地址 No such device or address.
    ENXIO = 6,
    /// 参数列表过长，或者在输出buffer中缺少空间 或者参数比系统内建的最大值要大 Argument list too long.
    E2BIG = 7,
    /// 可执行文件格式错误 Executable file format error
    ENOEXEC = 8,
    /// 错误的文件描述符 Bad file descriptor.
    EBADF = 9,
    /// 没有子进程 No child processes.
    ECHILD = 10,
    /// 资源不可用，请重试。 Resource unavailable, try again.(may be the same value as [EWOULDBLOCK])
    ///
    /// 操作将被禁止 Operation would block.(may be the same value as [EAGAIN]).
    EAGAIN_OR_EWOULDBLOCK = 11,
    /// 没有足够的空间 Not enough space.
    ENOMEM = 12,
    /// 访问被拒绝 Permission denied
    EACCES = 13,
    /// 错误的地址 Bad address
    EFAULT = 14,
    /// 需要块设备 Block device required
    ENOTBLK = 15,
    /// 设备或资源忙 Device or resource busy.
    EBUSY = 16,
    /// 文件已存在 File exists.
    EEXIST = 17,
    /// 跨设备连接 Cross-device link.
    EXDEV = 18,
    /// 没有指定的设备 No such device.
    ENODEV = 19,
    /// 不是目录 Not a directory.
    ENOTDIR = 20,
    /// 是一个目录 Is a directory
    EISDIR = 21,
    /// 不可用的参数 Invalid argument.
    EINVAL = 22,
    /// 系统中打开的文件过多 Too many files open in system.
    ENFILE = 23,
    /// 文件描述符的值过大 File descriptor value too large.
    EMFILE = 24,
    /// 不正确的I/O控制操作 Inappropriate I/O control operation.
    ENOTTY = 25,
    /// 文本文件忙 Text file busy.
    ETXTBSY = 26,
    /// 文件太大 File too large.
    EFBIG = 27,
    /// 设备上没有空间 No space left on device.
    ENOSPC = 28,
    /// 错误的寻道.当前文件是pipe，不允许seek请求  Invalid seek.
    ESPIPE = 29,
    /// 只读的文件系统 Read-only file system.
    EROFS = 30,
    /// 链接数过多 Too many links.
    EMLINK = 31,
    /// 断开的管道 Broken pipe.
    EPIPE = 32,
    /// 数学参数超出作用域 Mathematics argument out of domain of function.
    EDOM = 33,
    /// 结果过大 Result too large.
    ERANGE = 34,
    /// 资源死锁将要发生 Resource deadlock would occur.
    EDEADLK = 35,
    /// 文件名过长 Filename too long.
    ENAMETOOLONG = 36,
    /// 没有可用的锁 No locks available.
    ENOLCK = 37,
    /// 功能不支持 Function not supported.
    ENOSYS = 38,
    /// 目录非空 Directory not empty.
    ENOTEMPTY = 39,
    /// 符号链接级别过多 Too many levels of symbolic links.
    ELOOP = 40,
    /// 没有期待类型的消息 No message of the desired type.
    ENOMSG = 41,
    /// 标志符被移除 Identifier removed.
    EIDRM = 42,
    /// 通道号超出范围 Channel number out of range
    ECHRNG = 43,
    /// 二级不同步 Level 2 not synchronized
    EL2NSYNC = 44,
    /// 三级暂停 Level 3 halted
    EL3HLT = 45,
    /// 三级重置 Level 3 reset
    EL3RST = 46,
    /// 链接号超出范围 Link number out of range
    ELNRNG = 47,
    /// 未连接协议驱动程序 Protocol driver not attached
    EUNATCH = 48,
    /// 没有可用的CSI结构 No CSI structure available
    ENOCSI = 49,
    /// 二级暂停 Level 2 halted
    EL2HLT = 50,
    /// 无效交换 Invalid exchange
    EBADE = 51,
    /// 无效的请求描述符 Invalid request descriptor
    EBADR = 52,
    /// 交换满 Exchange full
    EXFULL = 53,
    /// 无阳极 No anode
    ENOANO = 54,
    /// 请求码无效 Invalid request code
    EBADRQC = 55,
    /// 无效插槽 Invalid slot
    EBADSLT = 56,
    /// 资源死锁 Resource deadlock would occur
    EDEADLOCK = 57,
    /// 错误的字体文件格式 Bad font file format
    EBFONT = 58,
    /// 不是STREAM Not a STREAM
    ENOSTR = 59,
    /// 队列头没有可读取的消息 No message is available on the STREAM head read queue.
    ENODATA = 60,
    /// 流式ioctl()超时 Stream ioctl() timeout
    ETIME = 61,
    /// 没有STREAM资源  No STREAM resources.
    ENOSR = 62,
    /// 机器不在网络上 Machine is not on the network
    ENONET = 63,
    /// 未安装软件包 Package not installed
    ENOPKG = 64,
    /// 远程对象 Object is remote
    EREMOTE = 65,
    /// 保留 Reserved.
    ENOLINK = 66,
    /// 外设错误 Advertise error.
    EADV = 67,
    /// 安装错误 Srmount error
    ESRMNT = 68,
    /// 发送时发生通信错误 Communication error on send
    ECOMM = 69,
    /// 协议错误 Protocol error.
    EPROTO = 70,
    /// 保留使用 Reserved.
    EMULTIHOP = 71,
    /// RFS特定错误 RFS specific error
    EDOTDOT = 72,
    /// 错误的消息 Bad message.
    EBADMSG = 73,
    /// 数值过大，产生溢出 Value too large to be stored in data type.
    EOVERFLOW = 74,
    /// 名称在网络上不是唯一的 Name not unique on network
    ENOTUNIQ = 75,
    /// 处于不良状态的文件描述符 File descriptor in bad state
    EBADFD = 76,
    /// 远程地址已更改 Remote address changed
    EREMCHG = 77,
    /// 无法访问所需的共享库 Can not access a needed shared library
    ELIBACC = 78,
    /// 访问损坏的共享库 Accessing a corrupted shared library
    ELIBBAD = 79,
    /// a. out中的.lib部分已损坏 .lib section in a.out corrupted
    ELIBSCN = 80,
    /// 尝试链接太多共享库 Attempting to link in too many shared libraries
    ELIBMAX = 81,
    /// 无法直接执行共享库 Cannot exec a shared library directly    
    ELIBEXEC = 82,
    /// 不合法的字符序列 Illegal byte sequence.
    EILSEQ = 83,
    /// 中断的系统调用应该重新启动 Interrupted system call should be restarted
    ERESTART = 84,
    /// 流管道错误 Streams pipe error
    ESTRPIPE = 85,
    /// 用户太多 Too many users
    EUSERS = 86,
    /// 不是一个套接字 Not a socket.
    ENOTSOCK = 87,
    /// 需要目标地址 Destination address required.
    EDESTADDRREQ = 88,
    /// 消息过大 Message too large.
    EMSGSIZE = 89,
    /// 对于套接字而言，错误的协议 Protocol wrong type for socket.
    EPROTOTYPE = 90,
    /// 协议不可用 Protocol not available.
    ENOPROTOOPT = 91,
    /// 协议不被支持 Protocol not supported.
    EPROTONOSUPPORT = 92,
    /// 不支持套接字类型 Socket type not supported
    ESOCKTNOSUPPORT = 93,
    /// 套接字不支持该操作 Operation not supported on socket (may be the same value as [ENOTSUP]).
    ///
    /// 不被支持 Not supported (may be the same value as [EOPNOTSUPP]).
    EOPNOTSUPP_OR_ENOTSUP = 94,
    /// 不支持协议系列 Protocol family not supported
    EPFNOSUPPORT = 95,
    /// 地址family不支持 Address family not supported.
    EAFNOSUPPORT = 96,
    /// 地址正在被使用 Address in use.
    EADDRINUSE = 97,
    /// 地址不可用 Address  not available.
    EADDRNOTAVAIL = 98,
    /// 网络已关闭 Network is down.
    ENETDOWN = 99,
    /// 网络不可达 Network unreachable.
    ENETUNREACH = 100,
    /// 网络连接已断开 Connection aborted by network.
    ENETRESET = 101,
    /// 连接已断开 Connection aborted.
    ECONNABORTED = 102,
    /// 连接被重置 Connection reset.
    ECONNRESET = 103,
    /// 缓冲区空间不足 No buffer space available.
    ENOBUFS = 104,
    /// 套接字已连接 Socket is connected.
    EISCONN = 105,
    /// 套接字未连接 The socket is not connected.
    ENOTCONN = 106,
    /// 传输端点关闭后无法发送 Cannot send after transport endpoint shutdown
    ESHUTDOWN = 107,
    /// 引用太多：无法拼接 Too many references: cannot splice
    ETOOMANYREFS = 108,
    /// 连接超时 Connection timed out.
    ETIMEDOUT = 109,
    /// 连接被拒绝 Connection refused.
    ECONNREFUSED = 110,
    /// 主机已关闭 Host is down
    EHOSTDOWN = 111,
    /// 主机不可达 Host is unreachable.
    EHOSTUNREACH = 112,
    /// 连接已经在处理 Connection already in progress.
    EALREADY = 113,
    /// 操作正在处理 Operation in progress.
    EINPROGRESS = 114,
    /// 保留 Reserved.
    ESTALE = 115,
    /// 结构需要清理 Structure needs cleaning
    EUCLEAN = 116,
    /// 不是XENIX命名类型文件 Not a XENIX named type file
    ENOTNAM = 117,
    /// 没有可用的XENIX信号量 No XENIX semaphores available
    ENAVAIL = 118,
    /// 是命名类型文件 Is a named type file    
    EISNAM = 119,
    /// 远程I/O错误 Remote I/O error
    EREMOTEIO = 120,
    /// 保留使用 Reserved
    EDQUOT = 121,
    /// 没有找到媒介 No medium found
    ENOMEDIUM = 122,
    /// 介质类型错误 Wrong medium type
    EMEDIUMTYPE = 123,
    /// 操作被取消 Operation canceled.
    ECANCELED = 124,
    /// 所需的密钥不可用 Required key not available
    ENOKEY = 125,
    /// 密钥已过期 Key has expired
    EKEYEXPIRED = 126,
    /// 密钥已被撤销 Key has been revoked
    EKEYREVOKED = 127,
    /// 密钥被服务拒绝 Key has been revoked
    EKEYREJECTED = 128,
    /// 之前的拥有者挂了 Previous owner died.
    EOWNERDEAD = 129,
    /// 状态不可恢复 State not recoverable.
    ENOTRECOVERABLE = 130,
}

impl SystemError {
    /// @brief 把posix错误码转换为系统错误枚举类型。
    pub fn from_posix_errno(errno: i32) -> Option<SystemError> {
        // posix 错误码是小于0的
        if errno >= 0 {
            return None;
        }
        return <Self as FromPrimitive>::from_i32(-errno);
    }

    /// @brief 把系统错误枚举类型转换为负数posix错误码。
    pub fn to_posix_errno(&self) -> i32 {
        return -<Self as ToPrimitive>::to_i32(self).unwrap();
    }
}

// 定义系统调用号
pub const SYS_PUT_STRING: usize = 1;
pub const SYS_OPEN: usize = 2;
pub const SYS_CLOSE: usize = 3;
pub const SYS_READ: usize = 4;
pub const SYS_WRITE: usize = 5;
pub const SYS_LSEEK: usize = 6;
pub const SYS_FORK: usize = 7;
pub const SYS_VFORK: usize = 8;
pub const SYS_BRK: usize = 9;
pub const SYS_SBRK: usize = 10;

pub const SYS_REBOOT: usize = 11;
pub const SYS_CHDIR: usize = 12;
pub const SYS_GET_DENTS: usize = 13;
pub const SYS_EXECVE: usize = 14;
pub const SYS_WAIT4: usize = 15;
pub const SYS_EXIT: usize = 16;
pub const SYS_MKDIR: usize = 17;
pub const SYS_NANOSLEEP: usize = 18;
/// todo: 该系统调用与Linux不一致，将来需要删除该系统调用！！！ 删的时候记得改C版本的libc
pub const SYS_CLOCK: usize = 19;
pub const SYS_PIPE: usize = 20;
/// 系统调用21曾经是SYS_MSTAT，但是现在已经废弃
pub const __NOT_USED: usize = 21;
pub const SYS_UNLINK_AT: usize = 22;
pub const SYS_KILL: usize = 23;
pub const SYS_SIGACTION: usize = 24;
pub const SYS_RT_SIGRETURN: usize = 25;
pub const SYS_GETPID: usize = 26;
pub const SYS_SCHED: usize = 27;
pub const SYS_DUP: usize = 28;
pub const SYS_DUP2: usize = 29;
pub const SYS_SOCKET: usize = 30;

pub const SYS_SETSOCKOPT: usize = 31;
pub const SYS_GETSOCKOPT: usize = 32;
pub const SYS_CONNECT: usize = 33;
pub const SYS_BIND: usize = 34;
pub const SYS_SENDTO: usize = 35;
pub const SYS_RECVFROM: usize = 36;
pub const SYS_RECVMSG: usize = 37;
pub const SYS_LISTEN: usize = 38;
pub const SYS_SHUTDOWN: usize = 39;
pub const SYS_ACCEPT: usize = 40;

pub const SYS_GETSOCKNAME: usize = 41;
pub const SYS_GETPEERNAME: usize = 42;
pub const SYS_GETTIMEOFDAY: usize = 43;
pub const SYS_MMAP: usize = 44;
pub const SYS_MUNMAP: usize = 45;

pub const SYS_MPROTECT: usize = 46;
pub const SYS_FSTAT: usize = 47;
#[allow(dead_code)]
pub const SYS_GETCWD: usize = 48;
#[allow(dead_code)]
pub const SYS_GETPPID: usize = 49;
#[allow(dead_code)]
pub const SYS_GETPGID: usize = 50;

pub const SYS_FCNTL: usize = 51;
pub const SYS_FTRUNCATE: usize = 52;

pub const SYS_FSTAT: usize = 47;

#[derive(Debug)]
pub struct Syscall;

extern "C" {
    fn do_put_string(s: *const u8, front_color: u32, back_color: u32) -> usize;
}

#[no_mangle]
pub extern "C" fn syscall_init() -> i32 {
    kinfo!("Initializing syscall...");
    Syscall::init().expect("syscall init failed");
    kinfo!("Syscall init successfully!");
    return 0;
}

impl Syscall {
    /// 初始化系统调用
    pub fn init() -> Result<(), SystemError> {
        static INIT_FLAG: AtomicBool = AtomicBool::new(false);
        let prev = INIT_FLAG.swap(true, Ordering::SeqCst);
        if prev {
            panic!("Cannot initialize syscall more than once!");
        }
        return crate::arch::syscall::arch_syscall_init();
    }
    /// @brief 系统调用分发器，用于分发系统调用。
    ///
    /// 这个函数内，需要根据系统调用号，调用对应的系统调用处理函数。
    /// 并且，对于用户态传入的指针参数，需要在本函数内进行越界检查，防止访问到内核空间。
    pub fn handle(syscall_num: usize, args: &[usize], from_user: bool) -> usize {
        let r = match syscall_num {
            SYS_PUT_STRING => {
                Self::put_string(args[0] as *const u8, args[1] as u32, args[2] as u32)
            }
            SYS_OPEN => {
                let path: &CStr = unsafe { CStr::from_ptr(args[0] as *const c_char) };
                let path: Result<&str, core::str::Utf8Error> = path.to_str();
                let res = if path.is_err() {
                    Err(SystemError::EINVAL)
                } else {
                    let path: &str = path.unwrap();
                    let flags = args[1];
                    let open_flags: FileMode = FileMode::from_bits_truncate(flags as u32);

                    Self::open(path, open_flags)
                };

                res
            }
            SYS_CLOSE => {
                let fd = args[0];
                Self::close(fd)
            }
            SYS_READ => {
                let fd = args[0] as i32;
                let buf_vaddr = args[1];
                let len = args[2];
                let virt_addr = VirtAddr::new(buf_vaddr);
                // 判断缓冲区是否来自用户态，进行权限校验
                let res = if from_user && verify_area(virt_addr, len as usize).is_err() {
                    // 来自用户态，而buffer在内核态，这样的操作不被允许
                    Err(SystemError::EPERM)
                } else {
                    let buf: &mut [u8] = unsafe {
                        core::slice::from_raw_parts_mut::<'static, u8>(buf_vaddr as *mut u8, len)
                    };

                    Self::read(fd, buf)
                };
                // kdebug!("sys read, fd: {}, len: {}, res: {:?}", fd, len, res);
                res
            }
            SYS_WRITE => {
                let fd = args[0] as i32;
                let buf_vaddr = args[1];
                let len = args[2];
                let virt_addr = VirtAddr::new(buf_vaddr);
                // 判断缓冲区是否来自用户态，进行权限校验
                let res = if from_user && verify_area(virt_addr, len as usize).is_err() {
                    // 来自用户态，而buffer在内核态，这样的操作不被允许
                    Err(SystemError::EPERM)
                } else {
                    let buf: &[u8] = unsafe {
                        core::slice::from_raw_parts::<'static, u8>(buf_vaddr as *const u8, len)
                    };

                    Self::write(fd, buf)
                };

                // kdebug!("sys write, fd: {}, len: {}, res: {:?}", fd, len, res);

                res
            }

            SYS_LSEEK => {
                let fd = args[0] as i32;
                let offset = args[1] as i64;
                let whence = args[2] as u32;

                let w = match whence {
                    SEEK_SET => Ok(SeekFrom::SeekSet(offset)),
                    SEEK_CUR => Ok(SeekFrom::SeekCurrent(offset)),
                    SEEK_END => Ok(SeekFrom::SeekEnd(offset)),
                    SEEK_MAX => Ok(SeekFrom::SeekEnd(0)),
                    _ => Err(SystemError::EINVAL),
                };

                let res = if w.is_err() {
                    Err(w.unwrap_err())
                } else {
                    let w = w.unwrap();
                    Self::lseek(fd, w)
                };
                // kdebug!("sys lseek, fd: {}, offset: {}, whence: {}, res: {:?}", fd, offset, whence, res);

                res
            }

            SYS_BRK => {
                let new_brk = VirtAddr::new(args[0]);
                Self::brk(new_brk).map(|vaddr| vaddr.data())
            }

            SYS_SBRK => {
                let increment = args[0] as isize;
                Self::sbrk(increment).map(|vaddr| vaddr.data())
            }

            SYS_REBOOT => Self::reboot(),

            SYS_CHDIR => {
                // Closure for checking arguments
                let chdir_check = |arg0: usize| {
                    if arg0 == 0 {
                        return Err(SystemError::EFAULT);
                    }
                    let path_ptr = arg0 as *const c_char;
                    let virt_addr = VirtAddr::new(path_ptr as usize);
                    // 权限校验
                    if path_ptr.is_null()
                        || (from_user && verify_area(virt_addr, PAGE_2M_SIZE as usize).is_err())
                    {
                        return Err(SystemError::EINVAL);
                    }
                    let dest_path: &CStr = unsafe { CStr::from_ptr(path_ptr) };
                    let dest_path: &str = dest_path.to_str().map_err(|_| SystemError::EINVAL)?;
                    if dest_path.len() == 0 {
                        return Err(SystemError::EINVAL);
                    } else if dest_path.len() > PAGE_4K_SIZE as usize {
                        return Err(SystemError::ENAMETOOLONG);
                    }

                    return Ok(dest_path);
                };

                let r: Result<&str, SystemError> = chdir_check(args[0]);
                if r.is_err() {
                    Err(r.unwrap_err())
                } else {
                    Self::chdir(r.unwrap())
                }
            }

            SYS_GET_DENTS => {
                let fd = args[0] as i32;
                let buf_vaddr = args[1];
                let len = args[2];
                let virt_addr = VirtAddr::new(buf_vaddr);
                // 判断缓冲区是否来自用户态，进行权限校验
                let res = if from_user && verify_area(virt_addr, len as usize).is_err() {
                    // 来自用户态，而buffer在内核态，这样的操作不被允许
                    Err(SystemError::EPERM)
                } else if buf_vaddr == 0 {
                    Err(SystemError::EFAULT)
                } else {
                    let buf: &mut [u8] = unsafe {
                        core::slice::from_raw_parts_mut::<'static, u8>(buf_vaddr as *mut u8, len)
                    };
                    Self::getdents(fd, buf)
                };

                res
            }

            SYS_EXECVE => {
                let path_ptr = args[0];
                let argv_ptr = args[1];
                let env_ptr = args[2];
                let virt_path_ptr = VirtAddr::new(path_ptr);
                let virt_argv_ptr = VirtAddr::new(argv_ptr);
                let virt_env_ptr = VirtAddr::new(env_ptr);
                // 权限校验
                if from_user
                    && (verify_area(virt_path_ptr, PAGE_4K_SIZE as usize).is_err()
                        || verify_area(virt_argv_ptr, PAGE_4K_SIZE as usize).is_err())
                    || verify_area(virt_env_ptr, PAGE_4K_SIZE as usize).is_err()
                {
                    Err(SystemError::EFAULT)
                } else {
                    Self::execve(
                        path_ptr as *const c_void,
                        argv_ptr as *const *const c_void,
                        env_ptr as *const *const c_void,
                    )
                }
            }
            SYS_WAIT4 => {
                let pid = args[0] as pid_t;
                let wstatus = args[1] as *mut c_int;
                let options = args[2] as c_int;
                let rusage = args[3] as *mut c_void;
                let virt_wstatus = VirtAddr::new(wstatus as usize);
                let virt_rusage = VirtAddr::new(rusage as usize);
                // 权限校验
                // todo: 引入rusage之后，更正以下权限校验代码中，rusage的大小
                if from_user
                    && (verify_area(virt_wstatus, core::mem::size_of::<c_int>() as usize).is_err()
                        || verify_area(virt_rusage, PAGE_4K_SIZE as usize).is_err())
                {
                    Err(SystemError::EFAULT)
                } else {
                    Self::wait4(pid, wstatus, options, rusage)
                }
            }

            SYS_EXIT => {
                let exit_code = args[0];
                Self::exit(exit_code)
            }
            SYS_MKDIR => {
                let path_ptr = args[0] as *const c_char;
                let mode = args[1];
                let virt_path_ptr = VirtAddr::new(path_ptr as usize);
                let security_check = || {
                    if path_ptr.is_null()
                        || (from_user && verify_area(virt_path_ptr, PAGE_2M_SIZE as usize).is_err())
                    {
                        return Err(SystemError::EINVAL);
                    }
                    let path: &CStr = unsafe { CStr::from_ptr(path_ptr) };
                    let path: &str = path.to_str().map_err(|_| SystemError::EINVAL)?.trim();

                    if path == "" {
                        return Err(SystemError::EINVAL);
                    }
                    return Ok(path);
                };

                let path = security_check();
                if path.is_err() {
                    Err(path.unwrap_err())
                } else {
                    Self::mkdir(path.unwrap(), mode)
                }
            }

            SYS_NANOSLEEP => {
                let req = args[0] as *const TimeSpec;
                let rem = args[1] as *mut TimeSpec;
                let virt_req = VirtAddr::new(req as usize);
                let virt_rem = VirtAddr::new(rem as usize);
                if from_user
                    && (verify_area(virt_req, core::mem::size_of::<TimeSpec>() as usize).is_err()
                        || verify_area(virt_rem, core::mem::size_of::<TimeSpec>() as usize)
                            .is_err())
                {
                    Err(SystemError::EFAULT)
                } else {
                    Self::nanosleep(req, rem)
                }
            }

            SYS_CLOCK => Self::clock(),
            SYS_PIPE => {
                let pipefd = args[0] as *mut c_int;
                let virt_pipefd = VirtAddr::new(pipefd as usize);
                if from_user
                    && verify_area(virt_pipefd, core::mem::size_of::<[c_int; 2]>() as usize)
                        .is_err()
                {
                    Err(SystemError::EFAULT)
                } else if pipefd.is_null() {
                    Err(SystemError::EFAULT)
                } else {
                    let pipefd = unsafe { core::slice::from_raw_parts_mut(pipefd, 2) };
                    Self::pipe(pipefd)
                }
            }

            SYS_UNLINK_AT => {
                let dirfd = args[0] as i32;
                let pathname = args[1] as *const c_char;
                let flags = args[2] as u32;
                let virt_pathname = VirtAddr::new(pathname as usize);
                if from_user && verify_area(virt_pathname, PAGE_4K_SIZE as usize).is_err() {
                    Err(SystemError::EFAULT)
                } else if pathname.is_null() {
                    Err(SystemError::EFAULT)
                } else {
                    let get_path = || {
                        let pathname: &CStr = unsafe { CStr::from_ptr(pathname) };

                        let pathname: &str = pathname.to_str().map_err(|_| SystemError::EINVAL)?;
                        if pathname.len() >= MAX_PATHLEN {
                            return Err(SystemError::ENAMETOOLONG);
                        }
                        return Ok(pathname.trim());
                    };
                    let pathname = get_path();
                    if pathname.is_err() {
                        Err(pathname.unwrap_err())
                    } else {
                        // kdebug!("sys unlinkat: dirfd: {}, pathname: {}", dirfd, pathname.as_ref().unwrap());
                        Self::unlinkat(dirfd, pathname.unwrap(), flags)
                    }
                }
            }
            SYS_KILL => {
                let pid = args[0] as pid_t;
                let sig = args[1] as c_int;

                Self::kill(pid, sig)
            }

            SYS_SIGACTION => {
                let sig = args[0] as c_int;
                let act = args[1];
                let old_act = args[2];
                Self::sigaction(sig, act, old_act, from_user)
            }

            SYS_RT_SIGRETURN => {
                // 由于目前signal机制的实现，与x86_64强关联，因此暂时在arch/x86_64/syscall.rs中调用
                // todo: 未来需要将signal机制与平台解耦
                todo!()
            }

            SYS_GETPID => Self::getpid(),

            SYS_SCHED => Self::sched(from_user),
            SYS_DUP => {
                let oldfd: i32 = args[0] as c_int;
                Self::dup(oldfd)
            }
            SYS_DUP2 => {
                let oldfd: i32 = args[0] as c_int;
                let newfd: i32 = args[1] as c_int;
                Self::dup2(oldfd, newfd)
            }

            SYS_SOCKET => Self::socket(args[0], args[1], args[2]),
            SYS_SETSOCKOPT => {
                let optval = args[3] as *const u8;
                let optlen = args[4] as usize;
                let virt_optval = VirtAddr::new(optval as usize);
                // 验证optval的地址是否合法
                if verify_area(virt_optval, optlen as usize).is_err() {
                    // 地址空间超出了用户空间的范围，不合法
                    Err(SystemError::EFAULT)
                } else {
                    let data: &[u8] = unsafe { core::slice::from_raw_parts(optval, optlen) };
                    Self::setsockopt(args[0], args[1], args[2], data)
                }
            }
            SYS_GETSOCKOPT => {
                let optval = args[3] as *mut u8;
                let optlen = args[4] as *mut usize;
                let virt_optval = VirtAddr::new(optval as usize);
                let virt_optlen = VirtAddr::new(optlen as usize);
                let security_check = || {
                    // 验证optval的地址是否合法
                    if verify_area(virt_optval, PAGE_4K_SIZE as usize).is_err() {
                        // 地址空间超出了用户空间的范围，不合法
                        return Err(SystemError::EFAULT);
                    }

                    // 验证optlen的地址是否合法
                    if verify_area(virt_optlen, core::mem::size_of::<u32>() as usize).is_err() {
                        // 地址空间超出了用户空间的范围，不合法
                        return Err(SystemError::EFAULT);
                    }
                    return Ok(());
                };
                let r = security_check();
                if r.is_err() {
                    Err(r.unwrap_err())
                } else {
                    Self::getsockopt(args[0], args[1], args[2], optval, optlen as *mut u32)
                }
            }

            SYS_CONNECT => {
                let addr = args[1] as *const SockAddr;
                let addrlen = args[2] as usize;
                let virt_addr = VirtAddr::new(addr as usize);
                // 验证addr的地址是否合法
                if verify_area(virt_addr, addrlen as usize).is_err() {
                    // 地址空间超出了用户空间的范围，不合法
                    Err(SystemError::EFAULT)
                } else {
                    Self::connect(args[0], addr, addrlen)
                }
            }
            SYS_BIND => {
                let addr = args[1] as *const SockAddr;
                let addrlen = args[2] as usize;
                let virt_addr = VirtAddr::new(addr as usize);
                // 验证addr的地址是否合法
                if verify_area(virt_addr, addrlen as usize).is_err() {
                    // 地址空间超出了用户空间的范围，不合法
                    Err(SystemError::EFAULT)
                } else {
                    Self::bind(args[0], addr, addrlen)
                }
            }

            SYS_SENDTO => {
                let buf = args[1] as *const u8;
                let len = args[2] as usize;
                let flags = args[3] as u32;
                let addr = args[4] as *const SockAddr;
                let addrlen = args[5] as usize;
                let virt_buf = VirtAddr::new(buf as usize);
                let virt_addr = VirtAddr::new(addr as usize);
                // 验证buf的地址是否合法
                if verify_area(virt_buf, len as usize).is_err() {
                    // 地址空间超出了用户空间的范围，不合法
                    Err(SystemError::EFAULT)
                } else if verify_area(virt_addr, addrlen as usize).is_err() {
                    // 地址空间超出了用户空间的范围，不合法
                    Err(SystemError::EFAULT)
                } else {
                    let data: &[u8] = unsafe { core::slice::from_raw_parts(buf, len) };
                    Self::sendto(args[0], data, flags, addr, addrlen)
                }
            }

            SYS_RECVFROM => {
                let buf = args[1] as *mut u8;
                let len = args[2] as usize;
                let flags = args[3] as u32;
                let addr = args[4] as *mut SockAddr;
                let addrlen = args[5] as *mut usize;
                let virt_buf = VirtAddr::new(buf as usize);
                let virt_addrlen = VirtAddr::new(addrlen as usize);
                let virt_addr = VirtAddr::new(addr as usize);
                let security_check = || {
                    // 验证buf的地址是否合法
                    if verify_area(virt_buf, len as usize).is_err() {
                        // 地址空间超出了用户空间的范围，不合法
                        return Err(SystemError::EFAULT);
                    }

                    // 验证addrlen的地址是否合法
                    if verify_area(virt_addrlen, core::mem::size_of::<u32>() as usize).is_err() {
                        // 地址空间超出了用户空间的范围，不合法
                        return Err(SystemError::EFAULT);
                    }

                    if verify_area(virt_addr, core::mem::size_of::<SockAddr>() as usize).is_err() {
                        // 地址空间超出了用户空间的范围，不合法
                        return Err(SystemError::EFAULT);
                    }
                    return Ok(());
                };
                let r = security_check();
                if r.is_err() {
                    Err(r.unwrap_err())
                } else {
                    let buf = unsafe { core::slice::from_raw_parts_mut(buf, len) };
                    Self::recvfrom(args[0], buf, flags, addr, addrlen as *mut u32)
                }
            }

            SYS_RECVMSG => {
                let msg = args[1] as *mut crate::net::syscall::MsgHdr;
                let flags = args[2] as u32;
                let virt_msg = VirtAddr::new(msg as usize);
                let security_check = || {
                    // 验证msg的地址是否合法
                    if verify_area(
                        virt_msg,
                        core::mem::size_of::<crate::net::syscall::MsgHdr>() as usize,
                    )
                    .is_err()
                    {
                        // 地址空间超出了用户空间的范围，不合法
                        return Err(SystemError::EFAULT);
                    }
                    let msg = unsafe { msg.as_mut() }.ok_or(SystemError::EFAULT)?;
                    return Ok(msg);
                };
                let r = security_check();
                if r.is_err() {
                    Err(r.unwrap_err())
                } else {
                    let msg = r.unwrap();
                    Self::recvmsg(args[0], msg, flags)
                }
            }

            SYS_LISTEN => Self::listen(args[0], args[1]),
            SYS_SHUTDOWN => Self::shutdown(args[0], args[1]),
            SYS_ACCEPT => Self::accept(args[0], args[1] as *mut SockAddr, args[2] as *mut u32),
            SYS_GETSOCKNAME => {
                Self::getsockname(args[0], args[1] as *mut SockAddr, args[2] as *mut u32)
            }
            SYS_GETPEERNAME => {
                Self::getpeername(args[0], args[1] as *mut SockAddr, args[2] as *mut u32)
            }
            SYS_GETTIMEOFDAY => {
                let timeval = args[0] as *mut PosixTimeval;
                let timezone_ptr = args[1] as *mut PosixTimeZone;
                let virt_timeval = VirtAddr::new(timeval as usize);
                let virt_timezone_ptr = VirtAddr::new(timezone_ptr as usize);
                let security_check = || {
                    if verify_area(virt_timeval, core::mem::size_of::<PosixTimeval>() as usize)
                        .is_err()
                    {
                        return Err(SystemError::EFAULT);
                    }
                    if verify_area(
                        virt_timezone_ptr,
                        core::mem::size_of::<PosixTimeZone>() as usize,
                    )
                    .is_err()
                    {
                        return Err(SystemError::EFAULT);
                    }
                    return Ok(());
                };
                let r = security_check();
                if r.is_err() {
                    Err(r.unwrap_err())
                } else {
                    if !timeval.is_null() {
                        Self::gettimeofday(timeval, timezone_ptr)
                    } else {
                        Err(SystemError::EFAULT)
                    }
                }
            }
            SYS_MMAP => {
                let len = page_align_up(args[1]);
                let virt_addr = VirtAddr::new(args[0] as usize);
                if verify_area(virt_addr, len as usize).is_err() {
                    Err(SystemError::EFAULT)
                } else {
                    Self::mmap(
                        VirtAddr::new(args[0]),
                        len,
                        args[2],
                        args[3],
                        args[4] as i32,
                        args[5],
                    )
                }
            }
            SYS_MUNMAP => {
                let addr = args[0];
                let len = page_align_up(args[1]);
                if addr & MMArch::PAGE_SIZE != 0 {
                    // The addr argument is not a multiple of the page size
                    Err(SystemError::EINVAL)
                } else {
                    Self::munmap(VirtAddr::new(addr), len)
                }
            }
            SYS_MPROTECT => {
                let addr = args[0];
                let len = page_align_up(args[1]);
                if addr & MMArch::PAGE_SIZE != 0 {
                    // The addr argument is not a multiple of the page size
                    Err(SystemError::EINVAL)
                } else {
                    Self::mprotect(VirtAddr::new(addr), len, args[2])
                }
            }

            SYS_FSTAT => {
                let fd = args[0] as i32;
                let kstat = args[1] as *mut PosixKstat;
                let vaddr = VirtAddr::new(kstat as usize);
                // FIXME 由于c中的verify_area与rust中的verify_area重名，所以在引入时加了前缀区分
<<<<<<< HEAD
=======
                // TODO 应该将用了c版本的verify_area都改为rust的verify_area
>>>>>>> c3dad001
                match verify_area(vaddr, core::mem::size_of::<PosixKstat>()) {
                    Ok(_) => Self::fstat(fd, kstat),
                    Err(e) => Err(e),
                }
            }

<<<<<<< HEAD
=======
            SYS_FCNTL => {
                let fd = args[0] as i32;
                let cmd: Option<FcntlCommand> =
                    <FcntlCommand as FromPrimitive>::from_u32(args[1] as u32);
                let arg = args[2] as i32;
                let res = if let Some(cmd) = cmd {
                    Self::fcntl(fd, cmd, arg)
                } else {
                    Err(SystemError::EINVAL)
                };

                // kdebug!("FCNTL: fd: {}, cmd: {:?}, arg: {}, res: {:?}", fd, cmd, arg, res);
                res
            }

            SYS_FTRUNCATE => {
                let fd = args[0] as i32;
                let len = args[1] as usize;
                let res = Self::ftruncate(fd, len);
                // kdebug!("FTRUNCATE: fd: {}, len: {}, res: {:?}", fd, len, res);
                res
            }

>>>>>>> c3dad001
            _ => panic!("Unsupported syscall ID: {}", syscall_num),
        };

        let r = r.unwrap_or_else(|e| e.to_posix_errno() as usize);
        return r;
    }

    pub fn put_string(
        s: *const u8,
        front_color: u32,
        back_color: u32,
    ) -> Result<usize, SystemError> {
        return Ok(unsafe { do_put_string(s, front_color, back_color) });
    }

    pub fn reboot() -> Result<usize, SystemError> {
        cpu_reset();
    }
}<|MERGE_RESOLUTION|>--- conflicted
+++ resolved
@@ -11,7 +11,7 @@
     filesystem::vfs::{
         fcntl::FcntlCommand,
         file::FileMode,
-        syscall::{PosixKstat, SEEK_CUR, SEEK_END, SEEK_MAX, SEEK_SET},
+        syscall::{ SEEK_CUR, SEEK_END, SEEK_MAX, SEEK_SET},
         MAX_PATHLEN,
     },
     include::bindings::bindings::{pid_t, PAGE_2M_SIZE, PAGE_4K_SIZE},
@@ -377,8 +377,6 @@
 pub const SYS_FCNTL: usize = 51;
 pub const SYS_FTRUNCATE: usize = 52;
 
-pub const SYS_FSTAT: usize = 47;
-
 #[derive(Debug)]
 pub struct Syscall;
 
@@ -963,18 +961,13 @@
                 let kstat = args[1] as *mut PosixKstat;
                 let vaddr = VirtAddr::new(kstat as usize);
                 // FIXME 由于c中的verify_area与rust中的verify_area重名，所以在引入时加了前缀区分
-<<<<<<< HEAD
-=======
                 // TODO 应该将用了c版本的verify_area都改为rust的verify_area
->>>>>>> c3dad001
                 match verify_area(vaddr, core::mem::size_of::<PosixKstat>()) {
                     Ok(_) => Self::fstat(fd, kstat),
                     Err(e) => Err(e),
                 }
             }
 
-<<<<<<< HEAD
-=======
             SYS_FCNTL => {
                 let fd = args[0] as i32;
                 let cmd: Option<FcntlCommand> =
@@ -998,7 +991,6 @@
                 res
             }
 
->>>>>>> c3dad001
             _ => panic!("Unsupported syscall ID: {}", syscall_num),
         };
 
