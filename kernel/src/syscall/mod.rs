--- conflicted
+++ resolved
@@ -6,12 +6,8 @@
 use num_traits::{FromPrimitive, ToPrimitive};
 
 use crate::{
-<<<<<<< HEAD
-    arch::cpu::cpu_reset,
+    arch::{cpu::cpu_reset, MMArch},
     filesystem::syscall::PosixKstat,
-=======
-    arch::{cpu::cpu_reset, MMArch},
->>>>>>> 821bb9a2
     filesystem::vfs::{
         file::FileMode,
         syscall::{SEEK_CUR, SEEK_END, SEEK_MAX, SEEK_SET},
@@ -19,13 +15,9 @@
     },
     include::bindings::bindings::{pid_t, verify_area, PAGE_2M_SIZE, PAGE_4K_SIZE},
     io::SeekFrom,
-<<<<<<< HEAD
     kdebug, kinfo,
-=======
-    kinfo,
     libs::align::page_align_up,
     mm::{MemoryManagementArch, VirtAddr},
->>>>>>> 821bb9a2
     net::syscall::SockAddr,
     time::{
         syscall::{PosixTimeZone, PosixTimeval},
@@ -907,7 +899,42 @@
                     }
                 }
             }
-<<<<<<< HEAD
+            SYS_MMAP => {
+                let len = page_align_up(args[1]);
+                if unsafe { !verify_area(args[0] as u64, len as u64) } {
+                    Err(SystemError::EFAULT)
+                } else {
+                    Self::mmap(
+                        VirtAddr::new(args[0]),
+                        len,
+                        args[2],
+                        args[3],
+                        args[4] as i32,
+                        args[5],
+                    )
+                }
+            }
+            SYS_MUNMAP => {
+                let addr = args[0];
+                let len = page_align_up(args[1]);
+                if addr & MMArch::PAGE_SIZE != 0 {
+                    // The addr argument is not a multiple of the page size
+                    Err(SystemError::EINVAL)
+                } else {
+                    Self::munmap(VirtAddr::new(addr), len)
+                }
+            }
+            SYS_MPROTECT => {
+                let addr = args[0];
+                let len = page_align_up(args[1]);
+                if addr & MMArch::PAGE_SIZE != 0 {
+                    // The addr argument is not a multiple of the page size
+                    Err(SystemError::EINVAL)
+                } else {
+                    Self::mprotect(VirtAddr::new(addr), len, args[2])
+                }
+            }
+
             SYS_FSTAT => {
                 kdebug!("sys_fstat begin");
                 let fd = args[0] as i32;
@@ -932,41 +959,6 @@
                     } else {
                         Err(SystemError::EFAULT)
                     }
-=======
-            SYS_MMAP => {
-                let len = page_align_up(args[1]);
-                if unsafe { !verify_area(args[0] as u64, len as u64) } {
-                    Err(SystemError::EFAULT)
-                } else {
-                    Self::mmap(
-                        VirtAddr::new(args[0]),
-                        len,
-                        args[2],
-                        args[3],
-                        args[4] as i32,
-                        args[5],
-                    )
-                }
-            }
-            SYS_MUNMAP => {
-                let addr = args[0];
-                let len = page_align_up(args[1]);
-                if addr & MMArch::PAGE_SIZE != 0 {
-                    // The addr argument is not a multiple of the page size
-                    Err(SystemError::EINVAL)
-                } else {
-                    Self::munmap(VirtAddr::new(addr), len)
-                }
-            }
-            SYS_MPROTECT => {
-                let addr = args[0];
-                let len = page_align_up(args[1]);
-                if addr & MMArch::PAGE_SIZE != 0 {
-                    // The addr argument is not a multiple of the page size
-                    Err(SystemError::EINVAL)
-                } else {
-                    Self::mprotect(VirtAddr::new(addr), len, args[2])
->>>>>>> 821bb9a2
                 }
             }
 
