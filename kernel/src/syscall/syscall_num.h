--- conflicted
+++ resolved
@@ -52,12 +52,8 @@
 #define SYS_SHUTDOWN 39    // 关闭socket
 #define SYS_ACCEPT 40      // 接受一个socket连接
 #define SYS_GETSOCKNAME 41 // 获取socket的名字
-<<<<<<< HEAD
 #define SYS_GETPEERNAME 42 // 获取socket的对端名字
 
 #define SYS_GETTIMEOFDAY 43 // 获取当前时间
 
-#define SYS_AHCI_END_REQ 255 // AHCI DMA请求结束end_request的系统调用
-=======
-#define SYS_GETPEERNAME 42 // 获取socket的对端名字
->>>>>>> ab5c8ca4
+#define SYS_AHCI_END_REQ 255 // AHCI DMA请求结束end_request的系统调用