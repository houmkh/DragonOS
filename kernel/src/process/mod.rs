--- conflicted
+++ resolved
@@ -1,38 +1,21 @@
 use core::{
-<<<<<<< HEAD
-    intrinsics::unlikely,
-    mem::ManuallyDrop,
-    sync::atomic::{AtomicUsize, Ordering},
+    ptr::null_mut,
+    sync::atomic::{compiler_fence, Ordering, AtomicUsize}, intrinsics::unlikely, mem::ManuallyDrop,
 };
 
-use alloc::{boxed::Box, sync::Arc};
+use alloc::{sync::Arc, boxed::Box};
 
 use crate::{
-    arch::{fpu::FpState, process::ArchPCBInfo},
-    filesystem::vfs::file::FileDescriptorVec,
-    ipc::signal_types::{sighand_struct, signal_struct, sigpending, sigset_t, SignalNumber},
-    libs::{align::AlignedBox, rwlock::RwLock},
-    sched::SchedPolicy,
-    syscall::SystemError,
-};
-
-=======
-    ptr::null_mut,
-    sync::atomic::{compiler_fence, Ordering},
-};
-
-use crate::{
-    arch::asm::current::current_pcb,
+    arch::{asm::current::current_pcb, fpu::FpState, process::ArchPCBInfo},
     kdebug,
     mm::{
         set_INITIAL_PROCESS_ADDRESS_SPACE, ucontext::AddressSpace, INITIAL_PROCESS_ADDRESS_SPACE,
-    },
+    }, libs::{align::AlignedBox, rwlock::RwLock}, syscall::SystemError, filesystem::vfs::file::FileDescriptorVec, ipc::signal_types::{signal_struct, sighand_struct, sigset_t, sigpending, SignalNumber}, sched::SchedPolicy,
 };
 
 pub mod abi;
 pub mod c_adapter;
 pub mod exec;
->>>>>>> 40fe15e0
 pub mod fork;
 pub mod initial_proc;
 pub mod pid;
@@ -40,7 +23,6 @@
 pub mod process;
 pub mod syscall;
 
-<<<<<<< HEAD
 int_like!(Pid, AtomicPid, usize, AtomicUsize);
 
 #[derive(Debug)]
@@ -196,7 +178,7 @@
             unsafe { Arc::from_raw(self.stack.as_ptr() as *const ProcessControlBlock) };
         drop(pcb_ptr);
     }
-=======
+}
 pub fn process_init() {
     unsafe {
         compiler_fence(Ordering::SeqCst);
@@ -211,5 +193,4 @@
         current_pcb().set_address_space(INITIAL_PROCESS_ADDRESS_SPACE());
         compiler_fence(Ordering::SeqCst);
     };
->>>>>>> 40fe15e0
 }