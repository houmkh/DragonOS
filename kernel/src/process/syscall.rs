use core::ffi::{c_int, c_void};

use alloc::{string::String, vec::Vec};

<<<<<<< HEAD
use super::{Pid, ProcessManager, ProcessState};
=======
use super::{fork::CloneFlags, Pid, ProcessManager};
>>>>>>> 3cced922
use crate::{
    arch::interrupt::TrapFrame,
    filesystem::vfs::MAX_PATHLEN,
    include::bindings::bindings::pid_t,
    kdebug,
    process::ProcessControlBlock,
    syscall::{
        user_access::{check_and_clone_cstr, check_and_clone_cstr_array, UserBufferWriter, UserBufferReader},
        Syscall, SystemError,
    },
};

impl Syscall {
    pub fn fork(frame: &mut TrapFrame) -> Result<usize, SystemError> {
        let r = ProcessManager::fork(frame, CloneFlags::empty()).map(|pid| pid.into());
        return r;
    }

    pub fn vfork(frame: &mut TrapFrame) -> Result<usize, SystemError> {
        ProcessManager::fork(
            frame,
            CloneFlags::CLONE_VM | CloneFlags::CLONE_FS | CloneFlags::CLONE_SIGNAL,
        )
        .map(|pid| pid.into())
    }

    pub fn execve(
        path: *const u8,
        argv: *const *const u8,
        envp: *const *const u8,
        frame: &mut TrapFrame,
    ) -> Result<(), SystemError> {
        kdebug!(
            "execve path: {:?}, argv: {:?}, envp: {:?}\n",
            path,
            argv,
            envp
        );
        if path.is_null() {
            return Err(SystemError::EINVAL);
        }

        let x = || {
            let path: String = check_and_clone_cstr(path, Some(MAX_PATHLEN))?;
            let argv: Vec<String> = check_and_clone_cstr_array(argv)?;
            let envp: Vec<String> = check_and_clone_cstr_array(envp)?;
            Ok((path, argv, envp))
        };
        let r: Result<(String, Vec<String>, Vec<String>), SystemError> = x();
        if let Err(e) = r {
            panic!("Failed to execve: {:?}", e);
        }
        let (path, argv, envp) = r.unwrap();
        ProcessManager::current_pcb()
            .basic_mut()
            .set_name(ProcessControlBlock::generate_name(&path, &argv));

        return Self::do_execve(path, argv, envp, frame);
    }

    pub fn wait4(
        pid: pid_t,
        wstatus: *mut i32,
        options: i32,
        rusage: *mut c_void,
    ) -> Result<usize, SystemError> {
        let mut _rusage_buf =
            UserBufferReader::new::<c_void>(rusage, core::mem::size_of::<c_void>(), true)?;

        let mut wstatus_buf =
            UserBufferWriter::new::<i32>(wstatus, core::mem::size_of::<i32>(), true)?;

        // 暂时不支持options选项
        if options != 0 {
            return Err(SystemError::EINVAL);
        }

        let cur_pcb = ProcessManager::current_pcb();
        let rd_childen = cur_pcb.children.read();
        let child_proc = rd_childen.get(&Pid(pid as usize));
        // 判断是否是子进程
        if child_proc.is_none() {
            return Err(SystemError::ECHILD);
        }
        let child_pcb = child_proc.unwrap();

        if pid > 0 {
            // 等待指定进程
            child_pcb.wait_queue.sleep();
        } else if pid < -1 {
            // TODO 判断是否pgid == -pid（等待指定组任意进程）
            // 暂时不支持
            return Err(SystemError::EINVAL);
        } else if pid == 0 {
            // TODO 判断是否pgid == current_pgid（等待当前组任意进程）
            // 暂时不支持
            return Err(SystemError::EINVAL);
        } else {
            // 等待任意子进程
            rd_childen.iter().for_each(|x| x.1.wait_queue.sleep());
        }
        // 获取退出码
        if let ProcessState::Exited(status) = child_proc.unwrap().sched_info().state() {
            if !wstatus.is_null() {
                wstatus_buf.copy_one_to_user(&status, 0)?;
            }
        }

        drop(child_pcb);
        return Ok(0);
    }

    /// # 退出进程
    ///
    /// ## 参数
    ///
    /// - status: 退出状态
    pub fn exit(status: usize) -> ! {
        ProcessManager::exit(status);
    }

    /// @brief 获取当前进程的pid
    pub fn getpid() -> Result<Pid, SystemError> {
        let current_pcb = ProcessManager::current_pcb();
        return Ok(current_pcb.pid());
    }

    /// @brief 获取指定进程的pgid
    ///
    /// @param pid 指定一个进程号
    ///
    /// @return 成功，指定进程的进程组id
    /// @return 错误，不存在该进程
    pub fn getpgid(mut pid: Pid) -> Result<Pid, SystemError> {
        if pid == Pid(0) {
            let current_pcb = ProcessManager::current_pcb();
            pid = current_pcb.pid();
        }
        let target_proc = ProcessManager::find(pid).ok_or(SystemError::ESRCH)?;
        return Ok(target_proc.basic().pgid());
    }
    /// @brief 获取当前进程的父进程id

    /// 若为initproc则ppid设置为0   
    pub fn getppid() -> Result<Pid, SystemError> {
        let current_pcb = ProcessManager::current_pcb();
        return Ok(current_pcb.basic().ppid());
    }
}<|MERGE_RESOLUTION|>--- conflicted
+++ resolved
@@ -1,20 +1,18 @@
-use core::ffi::{c_int, c_void};
+use core::ffi::c_void;
 
 use alloc::{string::String, vec::Vec};
 
-<<<<<<< HEAD
-use super::{Pid, ProcessManager, ProcessState};
-=======
-use super::{fork::CloneFlags, Pid, ProcessManager};
->>>>>>> 3cced922
+use super::{fork::CloneFlags, Pid, ProcessManager, ProcessState};
 use crate::{
-    arch::interrupt::TrapFrame,
+    arch::{interrupt::TrapFrame, sched::sched, CurrentIrqArch},
+    exception::InterruptArch,
     filesystem::vfs::MAX_PATHLEN,
-    include::bindings::bindings::pid_t,
     kdebug,
     process::ProcessControlBlock,
     syscall::{
-        user_access::{check_and_clone_cstr, check_and_clone_cstr_array, UserBufferWriter, UserBufferReader},
+        user_access::{
+            check_and_clone_cstr, check_and_clone_cstr_array, UserBufferReader, UserBufferWriter,
+        },
         Syscall, SystemError,
     },
 };
@@ -68,7 +66,7 @@
     }
 
     pub fn wait4(
-        pid: pid_t,
+        pid: i64,
         wstatus: *mut i32,
         options: i32,
         rusage: *mut c_void,
@@ -86,14 +84,19 @@
 
         let cur_pcb = ProcessManager::current_pcb();
         let rd_childen = cur_pcb.children.read();
-        let child_proc = rd_childen.get(&Pid(pid as usize));
-        // 判断是否是子进程
-        if child_proc.is_none() {
-            return Err(SystemError::ECHILD);
-        }
-        let child_pcb = child_proc.unwrap();
 
         if pid > 0 {
+            let pid = Pid(pid as usize);
+            let child_pcb = rd_childen.get(&pid).ok_or(SystemError::ECHILD)?.clone();
+            drop(rd_childen);
+
+            // 获取退出码
+            if let ProcessState::Exited(status) = child_pcb.sched_info().state() {
+                if !wstatus.is_null() {
+                    wstatus_buf.copy_one_to_user(&status, 0)?;
+                }
+                return Ok(pid.into());
+            }
             // 等待指定进程
             child_pcb.wait_queue.sleep();
         } else if pid < -1 {
@@ -105,17 +108,22 @@
             // 暂时不支持
             return Err(SystemError::EINVAL);
         } else {
-            // 等待任意子进程
-            rd_childen.iter().for_each(|x| x.1.wait_queue.sleep());
-        }
-        // 获取退出码
-        if let ProcessState::Exited(status) = child_proc.unwrap().sched_info().state() {
-            if !wstatus.is_null() {
-                wstatus_buf.copy_one_to_user(&status, 0)?;
+            // 等待任意子进程(这两)
+            let irq_guard = unsafe { CurrentIrqArch::save_and_disable_irq() };
+            for (pid, pcb) in rd_childen.iter() {
+                if pcb.sched_info().state().is_exited() {
+                    if !wstatus.is_null() {
+                        wstatus_buf.copy_one_to_user(&0, 0)?;
+                    }
+                    return Ok(pid.clone().into());
+                } else {
+                    unsafe { pcb.wait_queue.sleep_without_schedule() };
+                }
             }
+            drop(irq_guard);
+            sched();
         }
 
-        drop(child_pcb);
         return Ok(0);
     }
 
