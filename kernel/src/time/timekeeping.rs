--- conflicted
+++ resolved
@@ -153,14 +153,10 @@
     kdebug!("enter getnstimeofday");
 
     // let mut nsecs: u64 = 0;0
-<<<<<<< HEAD
     let mut _xtime = TimeSpec {
         tv_nsec: 0,
         tv_sec: 0,
     };
-=======
-    let mut xtime;
->>>>>>> 08d0cc0b
     loop {
         match timekeeper().0.try_read() {
             None => continue,
